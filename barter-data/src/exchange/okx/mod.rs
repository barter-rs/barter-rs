use self::{
    book::{l1::OkxOrderBookL1, l2::OkxOrderBookL2},
    channel::OkxChannel, market::OkxMarket, subscription::OkxSubResponse, trade::OkxTrades,
};
use crate::{
    ExchangeWsStream, NoInitialSnapshots,
    exchange::{Connector, ExchangeSub, PingInterval, StreamSelector},
    instrument::InstrumentData,
    subscriber::{WebSocketSubscriber, validator::WebSocketSubValidator},
    subscription::{
        book::{OrderBooksL1, OrderBooksL2},
        trade::PublicTrades,
    },
    transformer::stateless::StatelessTransformer,
};
use barter_instrument::exchange::ExchangeId;
use barter_integration::{
    error::SocketError,
    protocol::websocket::{WebSocketSerdeParser, WsMessage},
};
use barter_macro::{DeExchange, SerExchange};
use derive_more::Display;
use serde_json::json;
use std::time::Duration;
use url::Url;

/// Public order book types for [`Okx`].
pub mod book;

/// Defines the type that translates a Barter [`Subscription`](crate::subscription::Subscription)
/// into an exchange [`Connector`] specific channel used for generating [`Connector::requests`].
pub mod channel;

/// Defines the type that translates a Barter [`Subscription`](crate::subscription::Subscription)
/// into an exchange [`Connector`] specific market used for generating [`Connector::requests`].
pub mod market;

/// [`Subscription`](crate::subscription::Subscription) response type and response
/// [`Validator`](barter_integration::Validator) for [`Okx`].
pub mod subscription;

/// Public trade types for [`Okx`].
pub mod trade;

/// [`Okx`] server base url.
///
/// See docs: <https://www.okx.com/docs-v5/en/#overview-api-resources-and-support>
pub const BASE_URL_OKX: &str = "wss://ws.okx.com:8443/ws/v5/public";

/// [`Okx`] server [`PingInterval`] duration.
///
/// See docs: <https://www.okx.com/docs-v5/en/#websocket-api-connect>
pub const PING_INTERVAL_OKX: Duration = Duration::from_secs(29);

/// Convenient type alias for an Okx [`ExchangeWsStream`] using [`WebSocketSerdeParser`](barter_integration::protocol::websocket::WebSocketSerdeParser).
pub type OkxWsStream<Transformer> = ExchangeWsStream<WebSocketSerdeParser, Transformer>;

/// [`Okx`] exchange.
///
/// See docs: <https://www.okx.com/docs-v5/en/#websocket-api>
#[derive(
    Copy,
    Clone,
    Eq,
    PartialEq,
    Ord,
    PartialOrd,
    Hash,
    Debug,
    Default,
    Display,
    DeExchange,
    SerExchange,
)]
pub struct Okx;

impl Connector for Okx {
    const ID: ExchangeId = ExchangeId::Okx;
    type Channel = OkxChannel;
    type Market = OkxMarket;
    type Subscriber = WebSocketSubscriber;
    type SubValidator = WebSocketSubValidator;
    type SubResponse = OkxSubResponse;

    fn url() -> Result<Url, SocketError> {
        Url::parse(BASE_URL_OKX).map_err(SocketError::UrlParse)
    }

    fn ping_interval() -> Option<PingInterval> {
        Some(PingInterval {
            interval: tokio::time::interval(PING_INTERVAL_OKX),
            ping: || WsMessage::text("ping"),
        })
    }

    fn requests(exchange_subs: Vec<ExchangeSub<Self::Channel, Self::Market>>) -> Vec<WsMessage> {
        vec![WsMessage::text(
            json!({
                "op": "subscribe",
                "args": &exchange_subs,
            })
            .to_string(),
        )]
    }
}

impl<Instrument> StreamSelector<Instrument, PublicTrades> for Okx
where
    Instrument: InstrumentData,
{
    type SnapFetcher = NoInitialSnapshots;
<<<<<<< HEAD
    type Stream = OkxWsStream<StatelessTransformer<Self, Instrument::Key, PublicTrades, OkxTrades>>;
=======
    type Stream =
        ExchangeWsStream<StatelessTransformer<Self, Instrument::Key, PublicTrades, OkxTrades>>;
}

impl<Instrument> StreamSelector<Instrument, OrderBooksL1> for Okx
where
    Instrument: InstrumentData,
{
    type SnapFetcher = NoInitialSnapshots;
    type Stream =
        ExchangeWsStream<StatelessTransformer<Self, Instrument::Key, OrderBooksL1, OkxOrderBookL1>>;
}

impl<Instrument> StreamSelector<Instrument, OrderBooksL2> for Okx
where
    Instrument: InstrumentData,
{
    type SnapFetcher = NoInitialSnapshots;
    type Stream =
        ExchangeWsStream<StatelessTransformer<Self, Instrument::Key, OrderBooksL2, OkxOrderBookL2>>;
>>>>>>> 78de1bf3
}<|MERGE_RESOLUTION|>--- conflicted
+++ resolved
@@ -109,11 +109,7 @@
     Instrument: InstrumentData,
 {
     type SnapFetcher = NoInitialSnapshots;
-<<<<<<< HEAD
     type Stream = OkxWsStream<StatelessTransformer<Self, Instrument::Key, PublicTrades, OkxTrades>>;
-=======
-    type Stream =
-        ExchangeWsStream<StatelessTransformer<Self, Instrument::Key, PublicTrades, OkxTrades>>;
 }
 
 impl<Instrument> StreamSelector<Instrument, OrderBooksL1> for Okx
@@ -132,5 +128,4 @@
     type SnapFetcher = NoInitialSnapshots;
     type Stream =
         ExchangeWsStream<StatelessTransformer<Self, Instrument::Key, OrderBooksL2, OkxOrderBookL2>>;
->>>>>>> 78de1bf3
 }