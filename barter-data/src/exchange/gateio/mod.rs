use self::{channel::GateioChannel, market::GateioMarket, subscription::GateioSubResponse};
use crate::{
    ExchangeWsStream, NoInitialSnapshots,
    exchange::{Connector, ExchangeServer, subscription::ExchangeSub},
    instrument::InstrumentData,
    subscriber::{WebSocketSubscriber, validator::WebSocketSubValidator},
    subscription::book::{OrderBooksL1, OrderBooksL2},
    transformer::stateless::StatelessTransformer,
};
use barter_instrument::exchange::ExchangeId;
use barter_integration::{error::SocketError, protocol::websocket::WsMessage};
use book::{
    l1::GateioOrderBookL1,
    l2::{GateioSpotOrderBooksL2SnapshotFetcher, GateioSpotOrderBooksL2Transformer},
};
use serde_json::json;
use spot::GateioServerSpot;
use std::{fmt::Debug, marker::PhantomData};
use url::Url;

use super::StreamSelector;

/// Defines the type that translates a Barter [`Subscription`](crate::subscription::Subscription)
/// into an exchange [`Connector`] specific channel used for generating [`Connector::requests`].
pub mod channel;

/// [`ExchangeServer`] and [`StreamSelector`](super::StreamSelector) implementations for
/// [`GateioSpot`](spot::GateioSpot).
pub mod spot;

/// [`ExchangeServer`] and [`StreamSelector`](super::StreamSelector) implementations for
/// [`GateioFutureUsd`](future::GateioFuturesUsd) and
/// [`GateioFutureBtc`](future::GateioFuturesBtc).
pub mod future;

/// [`ExchangeServer`] and [`StreamSelector`](super::StreamSelector) implementations for
/// [`GateioPerpetualUsdt`](perpetual::GateioPerpetualsUsd) and
/// [`GateioPerpetualBtc`](perpetual::GateioPerpetualsBtc).
pub mod perpetual;

/// [`ExchangeServer`] and [`StreamSelector`](super::StreamSelector) implementations for
/// [`GateioOptions`](option::GateioOptions)
pub mod option;

/// Defines the type that translates a Barter [`Subscription`](crate::subscription::Subscription)
/// into an exchange [`Connector`] specific market used for generating [`Connector::requests`].
pub mod market;

/// Generic [`GateioMessage<T>`](message::GateioMessage) type common to
/// [`GateioSpot`](spot::GateioSpot), [`GateioPerpetualUsdt`](perpetual::GateioPerpetualsUsd)
/// and [`GateioPerpetualBtc`](perpetual::GateioPerpetualsBtc).
pub mod message;

/// [`Subscription`](crate::subscription::Subscription) response type and response
/// [`Validator`](barter_integration) common to [`GateioSpot`](spot::GateioSpot),
/// [`GateioPerpetualUsdt`](perpetual::GateioPerpetualsUsd) and
/// [`GateioPerpetualBtc`](perpetual::GateioPerpetualsBtc).
pub mod subscription;

<<<<<<< HEAD
pub mod book;
/// Generic [`Gateio<Server>`](Gateio) execution.
=======
/// Generic [`Gateio<Server>`](Gateio) exchange.
>>>>>>> 1474f7fa
///
/// ### Notes
/// A `Server` [`ExchangeServer`] implementations exists for
/// [`GateioSpot`](spot::GateioSpot), [`GateioPerpetualUsdt`](perpetual::GateioPerpetualsUsd) and
/// [`GateioPerpetualBtc`](perpetual::GateioPerpetualsBtc).
#[derive(Copy, Clone, Eq, PartialEq, Ord, PartialOrd, Hash, Debug, Default)]
pub struct Gateio<Server> {
    server: PhantomData<Server>,
}

impl<Server> Connector for Gateio<Server>
where
    Server: ExchangeServer,
{
    const ID: ExchangeId = Server::ID;
    type Channel = GateioChannel;
    type Market = GateioMarket;
    type Subscriber = WebSocketSubscriber;
    type SubValidator = WebSocketSubValidator;
    type SubResponse = GateioSubResponse;

    fn url() -> Result<Url, SocketError> {
        Url::parse(Server::websocket_url()).map_err(SocketError::UrlParse)
    }

    fn requests(exchange_subs: Vec<ExchangeSub<Self::Channel, Self::Market>>) -> Vec<WsMessage> {
        exchange_subs
            .into_iter()
            .map(|ExchangeSub { channel, market }| {
                WsMessage::text(
                    json!({
                        "time": chrono::Utc::now().timestamp_millis(),
                        "channel": channel.as_ref(),
                        "event": "subscribe",
                        "payload": market.as_str_vec()
                    })
                    .to_string(),
                )
            })
            .collect()
    }
}

impl<'de, Server> serde::Deserialize<'de> for Gateio<Server>
where
    Server: ExchangeServer,
{
    fn deserialize<D>(deserializer: D) -> Result<Self, D::Error>
    where
        D: serde::de::Deserializer<'de>,
    {
        let input = <String as serde::Deserialize>::deserialize(deserializer)?;
        if input.as_str() == Self::ID.as_str() {
            Ok(Self::default())
        } else {
            Err(serde::de::Error::invalid_value(
                serde::de::Unexpected::Str(input.as_str()),
                &Self::ID.as_str(),
            ))
        }
    }
}

impl<Server> serde::Serialize for Gateio<Server>
where
    Server: ExchangeServer,
{
    fn serialize<S>(&self, serializer: S) -> Result<S::Ok, S::Error>
    where
        S: serde::ser::Serializer,
    {
        serializer.serialize_str(Self::ID.as_str())
    }
}

impl<Instrument, Server> StreamSelector<Instrument, OrderBooksL1> for Gateio<Server>
where
    Instrument: InstrumentData,
    Server: ExchangeServer + Debug + Send + Sync,
{
    type SnapFetcher = NoInitialSnapshots;
    type Stream = ExchangeWsStream<
        StatelessTransformer<Self, Instrument::Key, OrderBooksL1, GateioOrderBookL1>,
    >;
}

impl<Instrument> StreamSelector<Instrument, OrderBooksL2> for Gateio<GateioServerSpot>
where
    Instrument: InstrumentData,
{
    type SnapFetcher = GateioSpotOrderBooksL2SnapshotFetcher;
    type Stream = ExchangeWsStream<GateioSpotOrderBooksL2Transformer<Instrument::Key>>;
}<|MERGE_RESOLUTION|>--- conflicted
+++ resolved
@@ -57,12 +57,10 @@
 /// [`GateioPerpetualBtc`](perpetual::GateioPerpetualsBtc).
 pub mod subscription;
 
-<<<<<<< HEAD
+/// OrderBook types common to [`GateioSpot`](spot::GateioSpot) 
 pub mod book;
-/// Generic [`Gateio<Server>`](Gateio) execution.
-=======
+
 /// Generic [`Gateio<Server>`](Gateio) exchange.
->>>>>>> 1474f7fa
 ///
 /// ### Notes
 /// A `Server` [`ExchangeServer`] implementations exists for
