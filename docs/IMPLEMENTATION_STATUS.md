# Exchange Feature Implementation Status

**Supported Exchanges**
* Binance
* Bitget
* Bybit
* Coinbase
* Hyperliquid
* Kraken
* MEXC
* Kucoin
* Gate.io
* Crypto.com
* OKX

**Instructions for Contributors:**
- Check off each box as you complete the step for each task.
- If an exchange/market does not support intended functionality, document it here and in the code with comments.

**Conventions:**
- All public types and functions must be documented.
- Each exchange must have a test module or file for each feature (unit or integration tests).
- If a feature is not supported, a stub file with a doc comment must be present explaining why.

**📈 Progress Tracking**
- Use checkboxes above to track status
- Tag PRs/issues with relevant exchange and feature (e.g., `[bybit][orderbook-l2]`)
- Assign owners for each major task
- Update this file on every merge

**📝 Update Guidelines**
- All contributors **must** update this file with each significant feature, bugfix, or doc change
- Add new rows for new exchanges or features as needed
- If a feature is not supported by an exchange, explicitly document it here
- Keep the feature matrix and TODOs current for team visibility

## Canonical Order Book Representation

We've implemented a new framework for standardizing all exchange-specific orderbook formats into a canonical representation:

- **New file:** `jackbot-data/src/books/canonical.rs` defines a `Canonicalizer` trait and a `CanonicalOrderBook` wrapper 
- **Purpose:** This replaces the previous "normalization" terminology (which could be confused with ML normalization techniques)
- **Benefits:** 
  - Consistent interface across all exchanges
  - Standardized conversion of exchange-specific formats
  - Additional utility methods for orderbook analysis (mid price, spread calculations, etc.)
  - Clear separation between exchange-specific formats and our internal representation

Exchanges currently implementing the `Canonicalizer` trait:
- Bybit (Spot & Futures)
- Kraken (Spot & Futures)
- Binance (Spot & Futures)
- OKX (Spot & Futures)
- Coinbase (Spot)

## 🚧 TODO: L2 Order Book (Spot & Futures) Implementation Plan

> **Goal:** Implement robust, fully-tested L2 order book (WebSocket) support for both spot and futures for all project exchanges, following the new folder/module conventions and leveraging the `L2Sequencer` abstraction where possible.

**General Steps (repeat for each exchange and market type):**
- [x] Research and document at `docs/L2_DATA_STREAMS.md` latest L2 order book WS API for spot/futures for all supported exchanges.
- [ ] Scaffold or refactor `spot/l2.rs` and `futures/l2.rs` (and `mod.rs`).
- [ ] Implement L2 order book logic: subscribe, parse, normalize, maintain local book, handle sequencing/resync.
- [ ] Add/extend unit and integration tests (including edge cases).
- [ ] Add/extend module-level docs.
-

**Exchange-Specific TODOs:**

- **Binance**
  - [x] Refactor `spot/l2.rs` to use new `L2Sequencer` trait. (Complete, tested)
  - [x] Refactor `futures/l2.rs` to use new `L2Sequencer` trait. (Complete, tested)
  - [x] Expand tests for both. (L2 implementation robust and fully tested)
  - [x] Update to use new `Canonicalizer` trait.

- **Bitget**
  - [x] Implement `spot/l2.rs` (L2 order book, WS, incremental).
  - [x] Implement `futures/l2.rs` (L2 order book, WS, incremental).
  - [x] Add/extend tests for both.
  - [x] Update to use new `Canonicalizer` trait.

- **Bybit**
  - [x] Implement/refactor `spot/l2.rs` (L2 order book, WS, incremental). (Complete and fixed error handling)
  - [x] Implement/refactor `futures/l2.rs` (L2 order book, WS, incremental). (Complete and fixed error handling)
  - [x] Update to use new `Canonicalizer` trait. (Complete for both spot and futures)
  - [x] Add/extend tests for both. (Sequencing, snapshots, canonicalization)

- **Coinbase**
  - [x] Implement/refactor `spot/l2.rs` (L2 order book, WS, incremental). (Complete and tested)
  - [N/A] Implement/refactor `futures/l2.rs` (L2 order book, WS, incremental). (Coinbase doesn't support futures trading)
  - [x] Add/extend tests for both. (Tests for spot included)
  - [x] Update to use new `Canonicalizer` trait.

- **Kraken**
  - [x] Implement/refactor `spot/l2.rs` (L2 order book, WS, incremental). (Complete with tests)
  - [x] Implement/refactor `futures/l2.rs` (L2 order book, WS, incremental). (Complete with snapshot support, transformer, and canonicalization)
  - [x] Add/extend tests for both.
- [x] Update futures to use new `Canonicalizer` trait. (Complete)
  - [x] Update spot to use new `Canonicalizer` trait.

- **Kucoin**
  - [ ] Implement/refactor `spot/l2.rs` (L2 order book, WS, incremental). (Partially implemented, needs testing)
  - [ ] Implement/refactor `futures/l2.rs` (L2 order book, WS, incremental). (Not yet implemented)
  - [x] Add/extend tests for both.
  - [ ] Update to use new `Canonicalizer` trait.

- **OKX**
  - [x] Implement/refactor `spot/l2.rs` (L2 order book, WS, incremental). (Complete with snapshot support and tests)
  - [x] Implement/refactor `futures/l2.rs` (L2 order book, WS, incremental). (Complete with snapshot support and tests)
  - [x] Add/extend tests for both.
  - [x] Update to use new `Canonicalizer` trait.

- **Hyperliquid**
  - [ ] Implement/refactor `spot/l2.rs` (L2 order book, WS, incremental).
  - [ ] Implement/refactor `futures/l2.rs` (L2 order book, WS, incremental).
  - [x] Add/extend tests for both.
  - [ ] Update to use new `Canonicalizer` trait.

- **MEXC**
  - [ ] Implement/refactor `spot/l2.rs` (L2 order book, WS, incremental).
  - [ ] Implement/refactor `futures/l2.rs` (L2 order book, WS, incremental).
  - [x] Add/extend tests for both.
  - [ ] Update to use new `Canonicalizer` trait.

- **Gate.io**
<<<<<<< HEAD
  - [ ] Implement/refactor `spot/l2.rs` (L2 order book, WS, incremental).
  - [ ] Implement/refactor `futures/l2.rs` (L2 order book, WS, incremental).
=======
  - [x] Implement/refactor `spot/l2.rs` (L2 order book, WS, incremental). (Canonicalization implemented)
  - [x] Implement/refactor `futures/l2.rs` (L2 order book, WS, incremental). (Canonicalization implemented)
>>>>>>> b45d6939
  - [x] Add/extend tests for both.
  - [ ] Update to use new `Canonicalizer` trait.

- **Crypto.com**
  - [ ] Implement/refactor `spot/l2.rs` (L2 order book, WS, incremental).
  - [ ] Implement/refactor `futures/l2.rs` (L2 order book, WS, incremental).
  - [x] Add/extend tests for both.
  - [ ] Update to use new `Canonicalizer` trait.

**Final Steps:**
- [x] Update feature matrix and exchange-by-exchange status in this file.
- [ ] Ensure all tests pass for all exchanges after each change.
- [ ] Document any API quirks, limitations, or unsupported features.

**Implementation Summary:**
- Complete L2 Order Book implementations for: Binance (Spot & Futures), Bybit (Spot & Futures), Coinbase (Spot), Kraken (Spot & Futures), OKX (Spot & Futures), Bitget (Spot & Futures)
- Partially implemented for: Kucoin (Spot), Crypto.com (Spot & Futures), MEXC (Spot & Futures), Hyperliquid (Spot & Futures), Gate.io (Spot & Futures)
- Not yet implemented for: Kucoin (Futures)
- Canonicalizer implementations for: Bybit (Spot & Futures), Kraken (Spot & Futures), Binance (Spot & Futures), OKX (Spot & Futures), Coinbase (Spot), Bitget (Spot & Futures), MEXC (Spot & Futures), Crypto.com (Spot & Futures), Hyperliquid (Spot & Futures)

**Next Steps:**
1. Complete existing implementations with robust testing
2. Implement for remaining exchanges
3. Ensure proper snapshot support and sequencing for all exchanges
4. Add comprehensive error handling and recovery for WebSocket disruptions
5. Update all implementations to use the new `Canonicalizer` trait

## 🚧 TODO: Trades WebSocket Listener Implementation Plan

> **Goal:** Implement robust, fully-tested trade WebSocket listeners for both spot and futures for all project exchanges, following the new folder/module conventions and ensuring normalized trade event handling.

**General Steps (repeat for each exchange and market type):**
- [ ] Research and document latest trade WS API for spot/futures.
- [ ] Scaffold or refactor `spot/trade.rs` and `futures/trade.rs` (and `mod.rs`).
- [ ] Implement trade WebSocket subscription logic: subscribe, parse, normalize, and emit trade events.
- [ ] Add/extend unit and integration tests (including edge cases).
- [ ] Add/extend module-level docs.
- [ ] Update `docs/IMPLEMENTATION_STATUS.md` with status and links.

**Exchange-Specific TODOs:**

- **Binance**
  - [x] Implement/refactor `spot/trade.rs` (trade WS listener).
  - [x] Implement/refactor `futures/trade.rs` (trade WS listener).
  - [x] Add/extend tests for both.

- **Bitget**
  - [x] Implement/refactor `spot/trade.rs` (trade WS listener).
  - [x] Implement/refactor `futures/trade.rs` (trade WS listener).
  - [x] Add/extend tests for both.

- **Bybit**
  - [x] Implement/refactor `spot/trade.rs` (trade WS listener).
  - [x] Implement/refactor `futures/trade.rs` (trade WS listener).
  - [x] Add/extend tests for both.

- **Coinbase**
  - [x] Implement/refactor `spot/trade.rs` (trade WS listener).
  - [x] Implement/refactor `futures/trade.rs` (trade WS listener).
  - [x] Add/extend tests for both.

- **Kraken**
  - [x] Implement/refactor `spot/trade.rs` (trade WS listener).
  - [x] Implement/refactor `futures/trade.rs` (trade WS listener).
  - [x] Add/extend tests for both.

- **Kucoin**
  - [x] Implement/refactor `spot/trade.rs` (trade WS listener).
  - [x] Implement/refactor `futures/trade.rs` (trade WS listener).
  - [x] Add/extend tests for both.

- **OKX**
  - [x] Implement/refactor `spot/trade.rs` (trade WS listener).
  - [x] Implement/refactor `futures/trade.rs` (trade WS listener).
  - [x] Add/extend tests for both.

- **Hyperliquid**
  - [x] Implement/refactor `spot/trade.rs` (trade WS listener).
  - [x] Implement/refactor `futures/trade.rs` (trade WS listener).
  - [x] Add/extend tests for both.

- **MEXC**
  - [x] Implement/refactor `spot/trade.rs` (trade WS listener).
  - [x] Implement/refactor `futures/trade.rs` (trade WS listener).
  - [x] Add/extend tests for both.

- **Gate.io**
  - [x] Implement/refactor `spot/trade.rs` (trade WS listener).
  - [x] Implement/refactor `futures/trade.rs` (trade WS listener).
  - [x] Add/extend tests for both.

- **Crypto.com**
  - [x] Implement/refactor `spot/trade.rs` (trade WS listener).
  - [x] Implement/refactor `futures/trade.rs` (trade WS listener).
  - [x] Add/extend tests for both.

**Final Steps:**
- [ ] Update feature matrix and exchange-by-exchange status in this file.
- [ ] Ensure all tests pass for all exchanges after each change.
- [ ] Document any API quirks, limitations, or unsupported features.

**This matrix and TODO list must be kept up to date by all contributors.**

## L2 Order Book Sequencer Abstraction (In Progress)

- **New file:** `jackbot-data/src/books/l2_sequencer.rs` defines a generic `L2Sequencer` trait and a `HasUpdateIds` trait for L2 update types.
- **Binance Spot:** Sequencer logic is being migrated to implement the new trait.
- **Binance Futures:** Will be migrated next.
- **Goal:** Remove duplicated sequencing logic and standardize L2 order book update handling across exchanges.

## Next Steps
- Refactor `binance/spot/l2.rs` and `binance/futures/l2.rs` to use the new trait.
- Implement `HasUpdateIds` for their update types.
- Expand tests to cover the new abstraction.

## Other Exchanges
- OKX, Bybit, Kraken, etc. do not currently require sequencing logic, but can opt-in to the new trait if needed in the future.

## Recent Changes

- All L1 (Level 1) order book code, modules, and examples have been **removed** from the project.
- Only L2 (Level 2) streams are now supported.
- All L1 types, subscription kinds, and references have been deleted from the codebase.
- Example files dedicated to L1 streams have also been removed.

## Current Features

- L2 order book streams for all supported exchanges.
- No L1 order book support (L2 streams contain L1 data).

## Where to Find Things

- L2 stream implementations: `jackbot-data/src/exchange/*/l2.rs`
- Subscription kinds: `jackbot-data/src/subscription/book.rs` (L2 only)

## What is Missing

- No L1 order book support (by design).

---

**This file is up to date as of the L1 code removal migration.**

## 🚧 TODO: jackbot-execution Live & Paper Trading Support

> **Goal:** Refactor and extend `jackbot-execution` to support both live and paper trading on all supported exchanges (spot and futures), with robust abstraction, error handling, and test coverage.

**General Steps:**
- [ ] Research and document trading (order management) APIs for all supported exchanges (spot/futures).
- [ ] Design/extend a unified trading abstraction (trait/interface) for order placement, cancellation, modification, and status queries.
- [ ] Implement or refactor exchange adapters for live trading (real orders via authenticated API/WebSocket).
- [ ] Implement a robust paper trading engine (simulated fills, order book emulation, event emission, etc.).
- [ ] Add/extend integration tests for both live and paper trading (with mocks/sandboxes where possible).
- [ ] Add/extend module-level and user-facing documentation.
- [ ] Update `docs/IMPLEMENTATION_STATUS.md` with status and links.

**Exchange-Specific TODOs:**

- **Binance**
  - [ ] Implement/refactor live trading adapter (spot/futures).
  - [ ] Implement/refactor paper trading adapter (spot/futures).
  - [x] Add/extend tests for both.

- **Bitget**
  - [ ] Implement/refactor live trading adapter (spot/futures).
  - [ ] Implement/refactor paper trading adapter (spot/futures).
  - [x] Add/extend tests for both.

- **Bybit**
  - [ ] Implement/refactor live trading adapter (spot/futures).
  - [ ] Implement/refactor paper trading adapter (spot/futures).
  - [x] Add/extend tests for both.

- **Coinbase**
  - [ ] Implement/refactor live trading adapter (spot/futures).
  - [ ] Implement/refactor paper trading adapter (spot/futures).
  - [x] Add/extend tests for both.

- **Kraken**
  - [ ] Implement/refactor live trading adapter (spot/futures).
  - [ ] Implement/refactor paper trading adapter (spot/futures).
  - [x] Add/extend tests for both.

- **Kucoin**
  - [ ] Implement/refactor live trading adapter (spot/futures).
  - [ ] Implement/refactor paper trading adapter (spot/futures).
  - [x] Add/extend tests for both.

- **OKX**
  - [ ] Implement/refactor live trading adapter (spot/futures).
  - [ ] Implement/refactor paper trading adapter (spot/futures).
  - [x] Add/extend tests for both.

- **Hyperliquid**
  - [ ] Implement/refactor live trading adapter (spot/futures).
  - [ ] Implement/refactor paper trading adapter (spot/futures).
  - [x] Add/extend tests for both.

- **MEXC**
  - [ ] Implement/refactor live trading adapter (spot/futures).
  - [ ] Implement/refactor paper trading adapter (spot/futures).
  - [x] Add/extend tests for both.

- **Gate.io**
  - [ ] Implement/refactor live trading adapter (spot/futures).
  - [ ] Implement/refactor paper trading adapter (spot/futures).
  - [x] Add/extend tests for both.

- **Crypto.com**
  - [ ] Implement/refactor live trading adapter (spot/futures).
  - [ ] Implement/refactor paper trading adapter (spot/futures).
  - [x] Add/extend tests for both.

**Final Steps:**
- [ ] Update feature matrix and exchange-by-exchange status in this file.
- [ ] Ensure all tests pass for all exchanges after each change.
- [ ] Document any API quirks, limitations, or unsupported features.

---

**Instructions for Contributors:**
- Check off each box as you complete the step for each exchange/market.
- Link to PRs/issues and relevant code in the status section.
- If an exchange/market does not support trading, document it here and in the code as a stub.

## 🚧 TODO: Smart Trades (Advanced Order Types)

> **Goal:** Implement advanced smart trade features for all supported exchanges and both live/paper trading: trailing take profit, profit at predetermined price levels, trailing stop loss, and multi-level stop loss. Ensure robust abstraction, event handling, and test coverage.

**General Steps:**
- [ ] Research and document advanced order type support and limitations for all supported exchanges (spot/futures).
- [ ] Design/extend a unified abstraction for smart trade strategies (modular, composable, and testable).
- [ ] Implement trailing take profit logic (dynamic adjustment as price moves in favor).
- [ ] Implement profit at predetermined price levels (partial or full closes at set targets).
- [ ] Implement trailing stop loss logic (dynamic stop that follows price).
- [ ] Implement multi-level stop loss (multiple stop levels, e.g., stepwise risk reduction).
- [ ] Integrate with both live and paper trading engines.
- [ ] Add/extend integration and unit tests for all smart trade features (including edge cases and race conditions).
- [ ] Add/extend module-level and user-facing documentation.
- [ ] Update `docs/IMPLEMENTATION_STATUS.md` with status and links.

**Feature-Specific TODOs:**

- [ ] Trailing Take Profit (all exchanges, spot/futures, live/paper)
- [ ] Profit at Predetermined Price Levels (all exchanges, spot/futures, live/paper)
- [ ] Trailing Stop Loss (all exchanges, spot/futures, live/paper)
- [ ] Multi-Level Stop Loss (all exchanges, spot/futures, live/paper)
- [ ] MEXC: Implement all smart trade features (spot/futures, live/paper)
- [ ] Gate.io: Implement all smart trade features (spot/futures, live/paper)
- [ ] Crypto.com: Implement all smart trade features (spot/futures, live/paper)

**Final Steps:**
- [ ] Update feature matrix and exchange-by-exchange status in this file.
- [ ] Ensure all tests pass for all exchanges after each change.
- [ ] Document any API quirks, limitations, or unsupported features.

---

**Instructions for Contributors:**
- Check off each box as you complete the step for each feature/exchange/market.
- Link to PRs/issues and relevant code in the status section.
- If an exchange/market does not support a smart trade feature, document it here and in the code as a stub.

## 🚧 TODO: Advanced Execution Order Types (Always Maker, TWAP, VWAP)

> **Goal:** Implement advanced execution order types for all supported exchanges and both live/paper trading: 'always maker' (post-only, top-of-book, auto-cancel/repost), and advanced TWAP/VWAP with untraceable curves using order book blending and jackbot-data analytics. Ensure robust abstraction, event handling, and test coverage.

**General Steps:**
- [ ] Research and document post-only/maker order support and limitations for all supported exchanges (spot/futures).
- [ ] Design/extend a unified abstraction for advanced execution strategies (modular, composable, and testable).
- [ ] Implement 'always maker' order logic:
    - [ ] Place post-only order at top of book (best bid for buy, best ask for sell).
    - [ ] Auto-cancel after 3 seconds if not filled, and repost at new top of book.
    - [ ] Repeat until filled or user cancels.
    - [ ] Ensure lowest (maker) fees and fast fills.
- [x] Implement advanced TWAP (Time-Weighted Average Price) logic:
    - [x] Split order into slices over time.
    - [x] Use untraceable, non-linear time curves and randomized intervals.
    - [x] Blend with observed order book behavior from jackbot-data to avoid detection.
- [x] Implement advanced VWAP (Volume-Weighted Average Price) logic:
    - [x] Split order based on observed volume patterns.
    - [x] Use untraceable, non-linear volume curves and randomized intervals.
    - [x] Blend with order book and trade flow analytics from jackbot-data.
- [x] Integrate with both live and paper trading engines.
- [x] Add/extend integration and unit tests for all advanced order types (including edge cases and race conditions).
- [x] Add/extend module-level and user-facing documentation.
- [x] Update `docs/IMPLEMENTATION_STATUS.md` with status and links.

**Feature-Specific TODOs:**

 - [x] Always Maker (post-only, top-of-book, auto-cancel/repost, all exchanges, spot/futures, live/paper)
- [x] Advanced TWAP (untraceable, order book blended, all exchanges, spot/futures, live/paper)
- [x] Advanced VWAP (untraceable, order book blended, all exchanges, spot/futures, live/paper)
- [ ] MEXC: Implement all advanced execution order types (spot/futures, live/paper)
- [ ] Gate.io: Implement all advanced execution order types (spot/futures, live/paper)
- [ ] Crypto.com: Implement all advanced execution order types (spot/futures, live/paper)

**Final Steps:**
- [ ] Update feature matrix and exchange-by-exchange status in this file.
- [ ] Ensure all tests pass for all exchanges after each change.
- [ ] Document any API quirks, limitations, or unsupported features.

---

**Instructions for Contributors:**
- Check off each box as you complete the step for each feature/exchange/market.
- Link to PRs/issues and relevant code in the status section.
- If an exchange/market does not support an advanced order type, document it here and in the code as a stub.

## 🚧 TODO: Prophetic Orders (Out-of-Book Limit Order Capture & Placement)

> **Goal:** Implement 'prophetic orders' for all supported exchanges and both live/paper trading: allow users to specify limit orders far outside the allowed order book range, track these in jackbot, and automatically place them the instant the order book comes in range. Include robust range detection, event handling, and test coverage.

-**General Steps:**
- [ ] Research and document order book price range enforcement for all supported exchanges (spot/futures).
- [x] Design/extend a unified abstraction for prophetic order management (modular, composable, and testable).
- [x] Implement logic to:
    - [x] Accept and store user prophetic orders (way out of book) in jackbot.
    - [x] Monitor real-time order book for each symbol.
    - [x] Detect when the order book comes in range to accept the limit order.
    - [x] Instantly place the order on the exchange when in range.
    - [ ] Handle edge cases (race conditions, rapid book moves, partial fills, cancellations).
- [x] Implement tests to empirically determine the real price range supported by each exchange (spot/futures):
    - [x] Place test orders at various distances from the market.
    - [x] Record and document the actual allowed range for each exchange/market.
    - [x] Automate this as part of the test suite.
- [ ] Integrate with both live and paper trading engines.
- [ ] Add/extend integration and unit tests for all prophetic order logic (including edge cases and race conditions).
- [ ] Add/extend module-level and user-facing documentation.
- [ ] Update `docs/IMPLEMENTATION_STATUS.md` with status and links.

**Feature-Specific TODOs:**

 - [x] Prophetic Orders (capture, monitor, auto-place, all exchanges, spot/futures, live/paper)
 - [x] Exchange Range Detection (empirical, automated, all exchanges, spot/futures)
- [ ] MEXC: Implement all prophetic order logic and range detection (spot/futures, live/paper)
- [ ] Gate.io: Implement all prophetic order logic and range detection (spot/futures, live/paper)
- [ ] Crypto.com: Implement all prophetic order logic and range detection (spot/futures, live/paper)

**Final Steps:**
- [ ] Update feature matrix and exchange-by-exchange status in this file.
- [ ] Ensure all tests pass for all exchanges after each change.
- [ ] Document any API quirks, limitations, or unsupported features.

## 🚧 TODO: Jackpot Orders (High Leverage Bets with Controlled Loss)

**Status:** Initial support for isolated high-leverage orders with strict loss limits has been implemented. Positions are monitored and will auto-close when the ticket loss threshold is reached across exchanges.

> **Goal:** Implement 'jackpot orders' for all supported exchanges and both live/paper trading: allow users to place high leverage (e.g., x100, x200) long or short bets with strictly controlled loss (ticket size), using isolated margin high leverage perpetual orders. Ensure robust abstraction, risk management, event handling, and test coverage.

**General Steps:**
- [ ] Research and document isolated margin and high leverage perpetual order support for all supported exchanges (spot/futures).
- [ ] Design/extend a unified abstraction for jackpot order management (modular, composable, and testable).
- [ ] Implement logic to:
    - [x] Allow users to specify leverage (e.g., x100, x200), direction (long/short), and ticket size (max loss).
    - [x] Place isolated margin high leverage perpetual orders (long or short) on supported exchanges.
    - [x] Monitor position and enforce strict loss control (auto-close/liquidate at ticket loss threshold).
    - [ ] Handle edge cases (exchange liquidation, margin calls, slippage, rapid price moves).
    - [ ] Provide clear user feedback and risk warnings.
- [ ] Integrate with both live and paper trading engines.
- [ ] Add/extend integration and unit tests for all jackpot order logic (including edge cases and race conditions).
- [ ] Add/extend module-level and user-facing documentation.
- [ ] Update `docs/IMPLEMENTATION_STATUS.md` with status and links.

**Feature-Specific TODOs:**

- [x] Jackpot Orders (high leverage, controlled loss, all exchanges, futures/perpetuals, live/paper)
- [x] Risk Control & Monitoring (auto-close, ticket enforcement, all exchanges)
- [ ] MEXC: Implement all jackpot order logic and risk control (futures/perpetuals, live/paper)
- [ ] Gate.io: Implement all jackpot order logic and risk control (futures/perpetuals, live/paper)
- [ ] Crypto.com: Implement all jackpot order logic and risk control (futures/perpetuals, live/paper)

**Final Steps:**
- [ ] Update feature matrix and exchange-by-exchange status in this file.
- [ ] Ensure all tests pass for all exchanges after each change.
- [ ] Document any API quirks, limitations, or unsupported features.

---

**Instructions for Contributors:**
- Check off each box as you complete the step for each task.
- If an exchange/market does not support jackpot orders, document it here and in the code with comments.

## 🚧 TODO: Redis Order Book & Trade Data Representation

> **Goal:** Implement a Redis-backed, real-time representation of all order book and trade data being fetched for all supported exchanges and markets. Ensure efficient, consistent, and scalable storage and retrieval for downstream consumers and analytics.

-**General Steps:**
- [x] Design a Redis schema for storing order book snapshots, deltas, and trade events (multi-exchange, multi-market).
- [x] Implement efficient serialization/deserialization for order book and trade data (e.g., JSON, MessagePack, or binary).
- [x] Integrate Redis updates into the order book and trade WebSocket handlers for all exchanges/markets.
- [x] Ensure atomicity and consistency of updates (e.g., use Redis transactions or Lua scripts for multi-key updates).
- Snapshot keys use the pattern `jb:<exchange>:<instrument>:snapshot`.
- Delta lists use `jb:<exchange>:<instrument>:deltas` and trades are stored under `jb:<exchange>:<instrument>:trades`.
- All writes are performed via Redis pipelines with `.atomic()` to guarantee consistency.
- [ ] Implement efficient querying and subscription mechanisms for downstream consumers (e.g., pub/sub, streams, sorted sets).
- [ ] Add/extend integration and unit tests for Redis logic (including edge cases, reconnections, and data consistency).
- [ ] Add/extend module-level and user-facing documentation.
- [ ] Update `docs/IMPLEMENTATION_STATUS.md` with status and links.

**Feature-Specific TODOs:**

- [ ] Redis Order Book Storage (all exchanges, spot/futures)
- [ ] Redis Trade Data Storage (all exchanges, spot/futures)
- [ ] Multi-Exchange/Market Keying & Namespacing
- [ ] Efficient Delta/Update Handling
- [ ] Downstream Consumer API (pub/sub, streams, etc.)
- [x] MEXC: Integrate Redis for order book and trades
- [ ] Gate.io: Integrate Redis for order book and trades
- [ ] Crypto.com: Integrate Redis for order book and trades

**Final Steps:**
- [ ] Update feature matrix and exchange-by-exchange status in this file.
- [ ] Ensure all tests pass for all exchanges after each change.
- [ ] Document any API quirks, limitations, or unsupported features.

---

**Instructions for Contributors:**
- Check off each box as you complete the step for each task.
- If an exchange/market does not support Redis integration, document it here and in the code with comments.

## 🚧 TODO: Redis Snapshot to S3 (Parquet + Iceberg Data Lake)

> **Goal:** Implement a mechanism to periodically save snapshots of cached order book and trade data from Redis to S3 in Parquet format, using Apache Iceberg for data lake management. Ensure scalable, queryable, and cost-efficient historical data storage for analytics and research.

**General Steps:**
- [x] Design a snapshot schema for order book and trade data (columnar, analytics-friendly).
- [x] Implement efficient extraction of data from Redis (batch, streaming, or point-in-time snapshot).
- [x] Serialize and write data to Parquet format (using appropriate libraries for Rust or via ETL pipeline).
- [x] Integrate with S3 for scalable, reliable storage (handle credentials, retries, partitioning).
- [x] Register and manage Parquet files with Apache Iceberg for data lake organization and queryability.
- [x] Implement snapshot scheduling (periodic, on-demand, or event-driven).
- [x] Add/extend integration and unit tests for snapshot, S3, and Iceberg logic (including edge cases, failures, and recovery).
- [x] Add/extend module-level and user-facing documentation.
- [x] Update `docs/IMPLEMENTATION_STATUS.md` with status and links.

**Feature-Specific TODOs:**

- [x] Parquet Serialization (order book, trades, multi-exchange/market)
- [x] S3 Integration (upload, partitioning, retention)
- [x] Iceberg Table Management (registration, schema evolution, query support)
- [x] Snapshot Scheduling (configurable, robust)
- [ ] MEXC: Integrate snapshot logic for order book and trades
- [ ] Gate.io: Integrate snapshot logic for order book and trades
- [ ] Crypto.com: Integrate snapshot logic for order book and trades

**Final Steps:**
- [ ] Update feature matrix and exchange-by-exchange status in this file.
- [ ] Ensure all tests pass for all exchanges after each change.
- [ ] Document any API quirks, limitations, or unsupported features.

---

**Instructions for Contributors:**
- Check off each box as you complete the step for each task.
- If an exchange/market does not support snapshotting, document it here and in the code with comments.

## 🚧 TODO: User WebSockets (Account Balance & Trading)

> **Goal:** Implement user WebSocket connections for all supported exchanges and markets to enable real-time account balance updates and trading (order events, fills, etc.). Ensure secure authentication, robust event handling, and unified abstraction for downstream consumers.

**General Steps:**
- [ ] Research and document user WebSocket API support and authentication mechanisms for all supported exchanges (spot/futures).
- [ ] Scaffold or refactor user WebSocket modules (e.g., `spot/user_ws.rs`, `futures/user_ws.rs`, and `mod.rs`).
- [ ] Implement secure authentication and connection management (API keys, signatures, session renewal, etc.).
- [ ] Implement event handlers for:
    - [ ] Account balance updates (deposits, withdrawals, transfers, PnL, margin changes).
    - [ ] Order events (new, filled, partially filled, canceled, rejected, etc.).
    - [ ] Position updates (for futures/perpetuals).
- [ ] Normalize and emit events for downstream consumers (internal APIs, Redis, etc.).
- [ ] Add/extend integration and unit tests for all user WebSocket logic (including edge cases, reconnections, and error handling).
- [ ] Add/extend module-level and user-facing documentation.
- [ ] Update `docs/IMPLEMENTATION_STATUS.md` with status and links.

**Exchange-Specific TODOs:**

- [ ] Binance: Implement/refactor user WebSocket for spot/futures (balance, trading events)
- [ ] Bitget: Implement/refactor user WebSocket for spot/futures (balance, trading events)
- [ ] Bybit: Implement/refactor user WebSocket for spot/futures (balance, trading events)
- [ ] Coinbase: Implement/refactor user WebSocket for spot/futures (balance, trading events)
- [ ] Kraken: Implement/refactor user WebSocket for spot/futures (balance, trading events)
- [ ] Kucoin: Implement/refactor user WebSocket for spot/futures (balance, trading events)
- [ ] OKX: Implement/refactor user WebSocket for spot/futures (balance, trading events)
- [ ] Hyperliquid: Implement/refactor user WebSocket for spot/futures (balance, trading events)
- [ ] MEXC: Implement/refactor user WebSocket for spot/futures (balance, trading events)
- [ ] Gate.io: Implement/refactor user WebSocket for spot/futures (balance, trading events)
- [ ] Crypto.com: Implement/refactor user WebSocket for spot/futures (balance, trading events)

**Final Steps:**
- [ ] Update feature matrix and exchange-by-exchange status in this file.
- [ ] Ensure all tests pass for all exchanges after each change.
- [ ] Document any API quirks, limitations, or unsupported features.

---

**Instructions for Contributors:**
- Check off each box as you complete the step for each task.
- If an exchange/market does not support user WebSockets, document it here and in the code with comments.

## 🚧 TODO: WebSocket Health Monitoring and Auto-Reconnect

> **Goal:** Implement robust health monitoring and auto-reconnection logic for all WebSocket connections across all exchanges and markets. Ensure consistent, reliable data flow with minimal downtime, intelligent backoff, and comprehensive logging.

**General Steps:**
- [ ] Design a unified health monitoring abstraction for WebSocket connections (heartbeats, pings, activity timeouts).
- [ ] Implement intelligent reconnection logic with exponential backoff and jitter for all exchanges/markets.
- [ ] Add monitoring metrics (uptime, latency, reconnect frequency, message throughput).
- [ ] Implement connection lifecycle events and error classification.
- [ ] Ensure proper handling of connection state during reconnection (subscription renewal, authentication refresh).
- [ ] Add resubscription logic for all data streams after reconnection.
- [ ] Implement circuit-breaker patterns for persistent failures.
- [ ] Add comprehensive logging and diagnostics for connection issues.
- [ ] Add/extend integration and unit tests for health monitoring and reconnection logic.
- [ ] Add/extend module-level and user-facing documentation.
- [ ] Update `docs/IMPLEMENTATION_STATUS.md` with status and links.

**Exchange-Specific TODOs:**

- [x] Binance: Implement/refactor health monitoring and reconnection for all WebSockets (spot/futures). (Heartbeat tracking, exponential backoff, and metrics added)
- [ ] Bitget: Implement/refactor health monitoring and reconnection for all WebSockets (spot/futures).
- [ ] Bybit: Implement/refactor health monitoring and reconnection for all WebSockets (spot/futures).
- [ ] Coinbase: Implement/refactor health monitoring and reconnection for all WebSockets (spot/futures).
- [ ] Kraken: Implement/refactor health monitoring and reconnection for all WebSockets (spot/futures).
- [ ] Kucoin: Implement/refactor health monitoring and reconnection for all WebSockets (spot/futures).
- [ ] OKX: Implement/refactor health monitoring and reconnection for all WebSockets (spot/futures).
- [ ] Hyperliquid: Implement/refactor health monitoring and reconnection for all WebSockets (spot/futures).
- [ ] MEXC: Implement/refactor health monitoring and reconnection for all WebSockets (spot/futures).
- [ ] Gate.io: Implement/refactor health monitoring and reconnection for all WebSockets (spot/futures).
- [ ] Crypto.com: Implement/refactor health monitoring and reconnection for all WebSockets (spot/futures).

**Final Steps:**
- [ ] Update feature matrix and exchange-by-exchange status in this file.
- [ ] Ensure all health monitoring and reconnection tests pass across all exchanges.
- [ ] Document any exchange-specific quirks, heartbeat patterns, or limitations.

---

## 🚧 TODO: API Rate Limiting and Backoff Strategies

> **Goal:** Implement comprehensive API rate limiting and intelligent backoff strategies for all REST and WebSocket API calls across all exchanges. Ensure compliance with exchange limits, prevent IP bans, and maintain service reliability under high load.

**General Steps:**
- [ ] Research and document rate limits for all supported exchanges (spot/futures, both REST and WebSocket).
- [ ] Design a unified rate limiting abstraction with per-endpoint, per-IP, and per-credential quotas.
- [ ] Implement adaptive backoff algorithms (exponential, with jitter) for rate limit violations.
- [ ] Add quota monitoring and enforcement for all API calls.
- [ ] Implement priority queueing for critical operations when approaching limits.
- [ ] Add rate limit remaining header parsing and adaptive quota adjustment.
- [ ] Implement circuit breakers for persistent rate limit violations.
- [ ] Add comprehensive logging and alerting for rate limit issues.
- [ ] Add/extend integration and unit tests for rate limiting and backoff logic.
- [ ] Add/extend module-level and user-facing documentation.
- [ ] Update `docs/IMPLEMENTATION_STATUS.md` with status and links.

**Exchange-Specific TODOs:**

- [ ] Binance: Implement/refactor rate limiting for REST/WebSocket (spot/futures).
- [ ] Bitget: Implement/refactor rate limiting for REST/WebSocket (spot/futures).
- [ ] Bybit: Implement/refactor rate limiting for REST/WebSocket (spot/futures).
- [ ] Coinbase: Implement/refactor rate limiting for REST/WebSocket (spot/futures).
- [ ] Kraken: Implement/refactor rate limiting for REST/WebSocket (spot/futures).
- [x] Kucoin: Rate limiting implemented for REST (30 req/3s) and WebSocket (100 msgs/10s) with adaptive jittered backoff.
- Kucoin REST quota: 30 requests/3s per IP. WebSocket quota: 100 messages/10s.
- [ ] OKX: Implement/refactor rate limiting for REST/WebSocket (spot/futures).
- [ ] Hyperliquid: Implement/refactor rate limiting for REST/WebSocket (spot/futures).
- [ ] MEXC: Implement/refactor rate limiting for REST/WebSocket (spot/futures).
- [ ] Gate.io: Implement/refactor rate limiting for REST/WebSocket (spot/futures).
- [ ] Crypto.com: Implement/refactor rate limiting for REST/WebSocket (spot/futures).

**Final Steps:**
- [ ] Update feature matrix and exchange-by-exchange status in this file.
- [ ] Ensure all rate limiting and backoff tests pass across all exchanges.
- [ ] Document exchange-specific rate limits, quotas, and reset periods.

---

## 🚧 TODO: Comprehensive Backtesting Framework

> **Goal:** Implement a high-performance, data-accurate backtesting framework for testing trading strategies against historical order book and trade data. Support both replay-based and event-driven simulations across all supported exchanges and markets.

**General Steps:**
- [x] Design a unified backtesting abstraction with clear interfaces for data sources, strategy inputs, and simulation outputs.
- [x] Implement data loading and preprocessing from Parquet/S3 historical sources.
- [x] Create accurate order book replay functionality (preserving event ordering, timestamps).
- [x] Implement realistic market simulation with configurable latency, slippage, and fees.
- [x] Add paper trading engine integration for strategy execution in backtests.
- [x] Implement performance metrics calculation and reporting (P&L, Sharpe, drawdown, etc.).
- [x] Add visualization and charting capabilities for backtest results.
- [x] Support parallel backtesting for parameter optimization and Monte Carlo simulations.
- [ ] Add/extend integration and unit tests for backtesting framework components.
- [x] Add/extend module-level and user-facing documentation.
- [x] Update `docs/IMPLEMENTATION_STATUS.md` with status and links.

**Feature-Specific TODOs:**

- [x] Historical Data Loading Framework (Parquet, S3, multi-exchange, spot/futures)
- [x] Order Book Replay Engine (timestamp-preserving, accurate sequencing)
- [x] Market Simulation (realistic order execution, fees, slippage)
- [x] Strategy Interface (event-driven, configurable parameters)
- [x] Performance Metrics (P&L, risk measures, trade statistics)
- [x] Visualization and Reporting (charts, tables, exports)
- [x] Parameter Optimization (grid search, genetic algorithms)
- [x] Multi-Exchange Simulation (cross-exchange strategies, arbitrage)

**Final Steps:**
- [x] Update feature matrix and exchange-by-exchange status in this file.
- [ ] Ensure all backtesting components function correctly with test strategies.
- [x] Document any limitations or assumptions in the simulation model.

---

## 🚧 TODO: Multi-Exchange Aggregation and Arbitrage Framework

> **Goal:** Implement a high-performance framework for real-time order book aggregation across multiple exchanges, enabling identification and execution of latency-sensitive arbitrage opportunities. Support both spot and futures markets with robust latency management and risk controls.

**General Steps:**
- [ ] Design a unified order book aggregation abstraction for multi-exchange market views.
- [x] Implement efficient real-time aggregation of order books across exchanges (weighted by liquidity, fees, and latency).
- [x] Create arbitrage opportunity detection algorithms (triangular, spatial, cross-exchange, futures basis).
- [x] Implement risk controls and execution constraints (minimum profit thresholds, maximum exposure, correlation checks).
- [x] Add execution routing with smart order splitting and latency management.
- [ ] Implement position tracking and risk monitoring across exchanges.
- [x] Add visualization and real-time monitoring of arbitrage opportunities.
- [ ] Support configurable execution strategies for different arbitrage types.
- [ ] Add/extend integration and unit tests for all arbitrage components.
- [ ] Add/extend module-level and user-facing documentation.
- [ ] Update `docs/IMPLEMENTATION_STATUS.md` with status and links.

**Feature-Specific TODOs:**

- [x] Multi-Exchange Order Book Aggregation (spot/futures, all supported exchanges)
- [x] Arbitrage Opportunity Detection (cross-exchange, triangular, futures basis)
- [x] Risk Management Framework (exposure limits, correlation checks, worst-case analysis)
- [x] Smart Execution Routing (latency-aware, fee-optimized)
- [x] Real-time Monitoring and Visualization
- [ ] Configurable Arbitrage Strategies (parameters, thresholds, execution tactics)
- [ ] Performance Metrics and Reporting (realized opportunities, missed opportunities, execution quality)

**Final Steps:**
- [ ] Update feature matrix and exchange-by-exchange status in this file.
- [ ] Ensure all arbitrage components function correctly with test configurations.
- [ ] Document any limitations, risks, or exchange-specific considerations.

---

## 🚧 TODO: Strategy Development Framework and Backtesting

> **Goal:** Implement a comprehensive framework for developing, testing, and deploying trading strategies. Support both rule-based and ML-powered strategies with consistent interfaces, configuration management, and performance tracking across live, paper, and backtesting environments.

**General Steps:**
- [ ] Design a unified strategy abstraction with clear interfaces for inputs, outputs, and lifecycle events.
- [ ] Implement configurable strategy parameters with type safety and validation.
- [ ] Create a strategy registry and discovery mechanism.
- [ ] Implement standard indicators and technical analysis tools.
- [ ] Add support for rule-based, event-driven strategy definitions.
- [ ] Implement ML model integration (loading, inference, feature extraction).
- [ ] Create a backtest runner with performance metrics and visualization.
- [ ] Add live/paper deployment capabilities with monitoring and control.
- [ ] Implement A/B testing and strategy comparison tools.
- [ ] Add/extend integration and unit tests for all strategy components.
- [ ] Add/extend module-level and user-facing documentation.
- [ ] Update `docs/IMPLEMENTATION_STATUS.md` with status and links.

**Feature-Specific TODOs:**

- [x] Strategy Interface Definition (inputs, outputs, events, lifecycle)
 - [x] Technical Analysis Library (indicators, patterns, signals)
- [ ] ML Integration Framework (feature extraction, model loading, inference)
- [ ] Strategy Configuration and Parameter Management
- [ ] Backtest Runner and Performance Evaluation
- [ ] Live/Paper Deployment and Monitoring
- [ ] A/B Testing and Strategy Comparison
- [ ] Documentation and Example Strategies

**Final Steps:**
- [ ] Update feature matrix and exchange-by-exchange status in this file.
- [ ] Ensure all strategy components function correctly with test strategies.
- [ ] Document the strategy development workflow, best practices, and examples.

---

## 🚧 TODO: Advanced Risk Management Framework

> **Goal:** Implement a comprehensive risk management framework for trading activities across all supported exchanges and markets. Support position limits, drawdown controls, correlation-based exposure management, and automated risk mitigation actions with robust monitoring and alerting.

**General Steps:**
 - [x] Design a unified risk management abstraction with configurable rules and actions.
 - [x] Implement position and exposure tracking across exchanges and instruments.
 - [x] Create drawdown and loss limit controls with configurable thresholds.
 - [x] Implement correlation-based exposure management for related instruments.
 - [ ] Add volatility-adjusted position sizing and risk scaling.
 - [ ] Implement automated risk mitigation actions (partial/full closeouts, hedging).
 - [ ] Create real-time risk dashboards and monitoring.
 - [x] Add alerting and notification for risk threshold violations.
 - [ ] Implement stress testing and scenario analysis tools.
 - [x] Add/extend integration and unit tests for all risk management components.
 - [x] Add/extend module-level and user-facing documentation.
 - [x] Update `docs/IMPLEMENTATION_STATUS.md` with status and links.

**Feature-Specific TODOs:**

 - [x] Position and Exposure Tracking (multi-exchange, spot/futures)
 - [x] Drawdown and Loss Limit Controls
 - [x] Correlation-Based Exposure Management
 - [x] Automated Risk Mitigation Actions
 - [x] Volatility-Adjusted Position Sizing

- [ ] Real-time Risk Monitoring and Dashboards
 - [x] Alerting and Notification System
- [ ] Stress Testing and Scenario Analysis

**Final Steps:**
- [ ] Update feature matrix and exchange-by-exchange status in this file.
- [ ] Ensure all risk management components function correctly with test configurations.
- [ ] Document the risk framework, configuration options, and best practices.

---

## 🚧 TODO: Market Making Engine

> **Goal:** Implement a high-performance market making engine for providing liquidity across all supported exchanges and markets. Support advanced features like inventory management, skew adjustment, spread optimization, and adverse selection mitigation with robust risk controls and performance tracking.

**General Steps:**
- [ ] Design a unified market making abstraction with configurable parameters and strategies.
- [x] Implement efficient two-sided quote management (bid/ask placement, monitoring, adjustment).
- [x] Create inventory management and skew adjustment algorithms.
- [x] Implement spread optimization based on volatility, competition, and flow toxicity.
- [x] Add adverse selection detection and mitigation tactics.
- [x] Implement quote refresh and positioning strategies (layering, reactive, predictive).
- [x] Create performance tracking and PnL attribution (spread capture, inventory, funding).
- [x] Add risk controls and circuit breakers for market conditions and inventory extremes.
- [x] Implement visualization and monitoring of market making activities.
- [x] Add/extend integration and unit tests for all market making components.
- [x] Add/extend module-level and user-facing documentation.
- [x] Update `docs/IMPLEMENTATION_STATUS.md` with status and links.

**Feature-Specific TODOs:**

- [x] Two-Sided Quote Management (all exchanges, spot/futures)
- [x] Inventory Management and Skew Adjustment
- [x] Spread Optimization Algorithms
- [x] Adverse Selection Detection and Mitigation
- [x] Quote Refresh and Positioning Strategies
- [x] Performance Tracking and PnL Attribution
- [x] Risk Controls and Circuit Breakers
- [x] Visualization and Monitoring Tools

**Final Steps:**
- [ ] Update feature matrix and exchange-by-exchange status in this file.
- [ ] Ensure all market making components function correctly with test configurations.
- [ ] Document the market making framework, parameters, and strategy examples.

#
---

**This file is the single source of truth for the implementation status of all features and components in the jackbot project. All contributors must update this file when making changes to the codebase.**

---<|MERGE_RESOLUTION|>--- conflicted
+++ resolved
@@ -123,13 +123,8 @@
   - [ ] Update to use new `Canonicalizer` trait.
 
 - **Gate.io**
-<<<<<<< HEAD
-  - [ ] Implement/refactor `spot/l2.rs` (L2 order book, WS, incremental).
-  - [ ] Implement/refactor `futures/l2.rs` (L2 order book, WS, incremental).
-=======
   - [x] Implement/refactor `spot/l2.rs` (L2 order book, WS, incremental). (Canonicalization implemented)
   - [x] Implement/refactor `futures/l2.rs` (L2 order book, WS, incremental). (Canonicalization implemented)
->>>>>>> b45d6939
   - [x] Add/extend tests for both.
   - [ ] Update to use new `Canonicalizer` trait.
 
