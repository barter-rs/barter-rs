--- conflicted
+++ resolved
@@ -1,10 +1,6 @@
 [package]
 name = "barter-instrument"
-<<<<<<< HEAD
-version = "0.3.0"
-=======
 version = "0.3.1"
->>>>>>> 845f80c0
 edition = "2024"
 authors = ["JustAStream <justastream.code@gmail.com>"]
 license = "MIT"
