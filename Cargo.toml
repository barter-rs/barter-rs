[package]
name = "barter"
<<<<<<< HEAD
version = "0.2.2"
=======
version = "0.2.3"
>>>>>>> 4f18f774
authors = ["keirbailey <keirinvestment@gmail.com>"]
edition = "2018"
license = "MIT"
readme = "README.md"
description = "High-performance & modular trading engine & back-testing components"
keywords = ["trading", "backtesting", "crypto", "stocks", "investment"]
categories = ["accessibility", "simulation"]

# See more keys and their definitions at https://doc.rust-lang.org/cargo/reference/manifest.html

[dependencies]
uuid = {version = "0.8", features = ["v4", "serde"]}
serde = {version = "1.0", features = ["derive"]}
serde_json = "1.0"
csv = "1.1.5"
chrono = {version = "0.4.19", features = ["serde"]}
thiserror = "1.0.24"
ta = "0.4.0"
redis = "0.20.0"<|MERGE_RESOLUTION|>--- conflicted
+++ resolved
@@ -1,10 +1,6 @@
 [package]
 name = "barter"
-<<<<<<< HEAD
-version = "0.2.2"
-=======
 version = "0.2.3"
->>>>>>> 4f18f774
 authors = ["keirbailey <keirinvestment@gmail.com>"]
 edition = "2018"
 license = "MIT"
