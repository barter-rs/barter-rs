--- conflicted
+++ resolved
@@ -35,7 +35,6 @@
 /// `Hyperliquid` [`Connector`] and [`StreamSelector`] implementations.
 pub mod hyperliquid;
 
-<<<<<<< HEAD
 /// `MEXC` [`Connector`] modules.
 pub mod mexc;
 
@@ -45,11 +44,6 @@
 /// `Crypto.com` [`Connector`] modules.
 pub mod cryptocom;
 
-=======
-/// `MEXC` [`Connector`] and [`StreamSelector`] implementations.
-pub mod mexc;
-
->>>>>>> 316ae9de
 /// Defines the generic [`ExchangeSub`] containing a market and channel combination used by an
 /// exchange [`Connector`] to build [`WsMessage`] subscription payloads.
 pub mod subscription;
