--- conflicted
+++ resolved
@@ -1,41 +1,4 @@
-<<<<<<< HEAD
 pub mod futures;
-=======
-use crate::{
-    balance::{AssetBalance, Balance},
-    client::ExecutionClient,
-    error::{UnindexedClientError, UnindexedOrderError},
-    order::{
-        Order,
-        OrderKey,
-        state::{Open, OrderState, ActiveOrderState},
-        id::{OrderId, ClientOrderId, StrategyId},
-        OrderKind,
-        TimeInForce,
-        request::{OrderRequestCancel, OrderRequestOpen, UnindexedOrderResponseCancel},
-    },
-    trade::Trade,
-    AccountEvent,
-    AccountEventKind,
-    UnindexedAccountSnapshot,
-};
-use jackbot_integration::protocol::websocket::{connect, WebSocket, WsMessage};
-use jackbot_integration::snapshot::Snapshot;
-use jackbot_instrument::{
-    asset::name::AssetNameExchange,
-    asset::QuoteAsset,
-    exchange::ExchangeId,
-    instrument::name::InstrumentNameExchange,
-    Side,
-};
-use chrono::{DateTime, Utc};
-use futures::{Stream, StreamExt};
-use tokio::sync::mpsc;
-use tokio_stream::wrappers::UnboundedReceiverStream;
-use serde::Deserialize;
-use rust_decimal::Decimal;
-use std::{str::FromStr, time::Duration};
-use url::Url;
 
 #[derive(Clone, Debug)]
 pub struct BinanceWsConfig {
@@ -238,5 +201,4 @@
             ))
         }
     }
-}
->>>>>>> 5c2b0ec1
+}