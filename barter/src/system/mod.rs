/// Top-level trading system architecture for composing trading engines with execution components.
///
/// This module provides an architecture for building and running trading systems composed of the
/// `Engine` processor core and various execution components. The system framework abstracts away the
/// low-level concurrency and communication mechanisms, allowing users to focus on implementing
/// trading strategies.
use crate::{
    engine::{
        Processor,
        audit::{AuditTick, Auditor, context::EngineContext},
        command::Command,
        state::{instrument::filter::InstrumentFilter, trading::TradingState},
    },
    execution::builder::ExecutionHandles,
    shutdown::{AsyncShutdown, Shutdown},
};
use barter_execution::order::request::{OrderRequestCancel, OrderRequestOpen};
use barter_integration::{
    channel::{Tx, UnboundedRx, UnboundedTx},
    collection::one_or_many::OneOrMany,
    snapshot::SnapUpdates,
};
use std::fmt::Debug;
use tokio::task::{JoinError, JoinHandle};

/// Provides a `SystemBuilder` for constructing a Barter trading system, and associated types.
pub mod builder;

/// Provides a convenient `SystemConfig` used for defining a Barter trading system.
pub mod config;

/// Initialised and running Barter trading system.
///
/// Contains handles for the `Engine` and all auxillary system tasks.
///
/// It provides methods for interacting with the system, such as sending `Engine` [`Command`]s,
/// managing [`TradingState`], and shutting down gracefully.
#[allow(missing_debug_implementations)]
pub struct System<Engine, Event>
where
    Engine: Processor<Event> + Auditor<Engine::Audit, Context = EngineContext>,
{
    /// Task handle for the running `Engine`.
<<<<<<< HEAD
    pub engine: JoinHandle<(Engine, Engine::Audit)>,
=======
    pub engine: JoinHandle<(Engine, ShutdownAudit<Event, Engine::Output>)>,
>>>>>>> 0b3f146e

    /// Handles to auxiliary system components (execution components, event forwarding, etc.).
    pub handles: SystemAuxillaryHandles,

    /// Transmitter for sending events to the `Engine`.
    pub feed_tx: UnboundedTx<Event>,

    /// Optional audit snapshot with updates (present when audit sending is enabled).
    pub audit:
        Option<SnapUpdates<AuditTick<Engine::Snapshot>, UnboundedRx<AuditTick<Engine::Audit>>>>,
}

impl<Engine, Event> System<Engine, Event>
where
    Engine: Processor<Event> + Auditor<Engine::Audit, Context = EngineContext>,
    Event: Debug + Clone + Send,
{
    /// Shutdown the `System` gracefully.
    pub async fn shutdown(mut self) -> Result<(Engine, Engine::Audit), JoinError>
    where
        Event: From<Shutdown>,
    {
        self.send(Shutdown);

        let (engine, shutdown_audit) = self.engine.await?;

        self.handles.shutdown().await?;

        Ok((engine, shutdown_audit))
    }

    /// Shutdown the `System` ungracefully.
    pub async fn abort(self) -> Result<(Engine, Engine::Audit), JoinError>
    where
        Event: From<Shutdown>,
    {
        self.send(Shutdown);

        let (engine, shutdown_audit) = self.engine.await?;

        self.handles.abort();

        Ok((engine, shutdown_audit))
    }

    /// Shutdown a backtesting `System` gracefully after the `Stream` of `MarketStreamEvent`s has
    /// ended.
    ///
    /// **Note that for live & paper-trading this market stream will never end, so use
    /// System::shutdown() for that use case**.
<<<<<<< HEAD
    pub async fn shutdown_after_backtest(self) -> Result<(Engine, Engine::Audit), JoinError>
=======
    pub async fn shutdown_after_backtest(
        self,
    ) -> Result<(Engine, ShutdownAudit<Event, Engine::Output>), JoinError>
>>>>>>> 0b3f146e
    where
        Event: From<Shutdown>,
    {
        let Self {
            engine,
            handles:
                SystemAuxillaryHandles {
                    mut execution,
                    market_to_engine,
                    account_to_engine,
                },
            feed_tx,
<<<<<<< HEAD
            audit: _,
=======
            audit_rx: _,
>>>>>>> 0b3f146e
        } = self;

        // Wait for MarketStream to finish forwarding to Engine before initiating Shutdown
        market_to_engine.await?;

        feed_tx
            .send(Shutdown)
            .expect("Engine cannot drop Feed receiver");
        drop(feed_tx);

        let (engine, shutdown_audit) = engine.await?;

        account_to_engine.abort();
        execution.shutdown().await?;

        Ok((engine, shutdown_audit))
    }

    /// Send [`OrderRequestCancel`]s to the `Engine` for execution.
    pub fn send_cancel_requests(&self, requests: OneOrMany<OrderRequestCancel>)
    where
        Event: From<Command>,
    {
        self.send(Command::SendCancelRequests(requests))
    }

    /// Send [`OrderRequestOpen`]s to the `Engine` for execution.
    pub fn send_open_requests(&self, requests: OneOrMany<OrderRequestOpen>)
    where
        Event: From<Command>,
    {
        self.send(Command::SendOpenRequests(requests))
    }

    /// Instruct the `Engine` to close open positions.
    ///
    /// Use the `InstrumentFilter` to configure which positions are closed.
    pub fn close_positions(&self, filter: InstrumentFilter)
    where
        Event: From<Command>,
    {
        self.send(Command::ClosePositions(filter))
    }

    /// Instruct the `Engine` to cancel open orders.
    ///
    /// Use the `InstrumentFilter` to configure which orders are cancelled.
    pub fn cancel_orders(&self, filter: InstrumentFilter)
    where
        Event: From<Command>,
    {
        self.send(Command::CancelOrders(filter))
    }

    /// Update the algorithmic `TradingState` of the `Engine`.
    pub fn trading_state(&self, trading_state: TradingState)
    where
        Event: From<TradingState>,
    {
        self.send(trading_state)
    }

    /// Take ownership of the audit snapshot with updates component if present.
    ///
    /// Note that by this will not be present if the `System` was built in
    /// [`AuditMode::Disabled`] (default).
    pub fn take_audit(
        &mut self,
    ) -> Option<SnapUpdates<AuditTick<Engine::Snapshot>, UnboundedRx<AuditTick<Engine::Audit>>>>
    {
        self.audit.take()
    }

    /// Send an `Event` to the `Engine`.
    fn send<T>(&self, event: T)
    where
        T: Into<Event>,
    {
        self.feed_tx
            .send(event)
            .expect("Engine cannot drop Feed receiver")
    }
}

/// Collection of task handles for auxiliary system components that support the `Engine`.
///
/// Used by the [`System`] to shut down auxillary components.
#[allow(missing_debug_implementations)]
pub struct SystemAuxillaryHandles {
    /// Handles for running execution components.
    pub execution: ExecutionHandles,

    /// Task that forwards market events to the engine.
    pub market_to_engine: JoinHandle<()>,

    /// Task that forwards account events to the engine.
    pub account_to_engine: JoinHandle<()>,
}

impl AsyncShutdown for SystemAuxillaryHandles {
    type Result = Result<(), JoinError>;

    async fn shutdown(&mut self) -> Self::Result {
        // Event -> Engine tasks do not need graceful shutdown, so abort
        self.market_to_engine.abort();
        self.account_to_engine.abort();

        // Await execution components shutdowns concurrently
        self.execution.shutdown().await
    }
}

impl SystemAuxillaryHandles {
    pub fn abort(self) {
        self.execution
            .into_iter()
            .chain(std::iter::once(self.market_to_engine))
            .chain(std::iter::once(self.account_to_engine))
            .for_each(|handle| handle.abort());
    }
}<|MERGE_RESOLUTION|>--- conflicted
+++ resolved
@@ -41,11 +41,7 @@
     Engine: Processor<Event> + Auditor<Engine::Audit, Context = EngineContext>,
 {
     /// Task handle for the running `Engine`.
-<<<<<<< HEAD
     pub engine: JoinHandle<(Engine, Engine::Audit)>,
-=======
-    pub engine: JoinHandle<(Engine, ShutdownAudit<Event, Engine::Output>)>,
->>>>>>> 0b3f146e
 
     /// Handles to auxiliary system components (execution components, event forwarding, etc.).
     pub handles: SystemAuxillaryHandles,
@@ -96,13 +92,9 @@
     ///
     /// **Note that for live & paper-trading this market stream will never end, so use
     /// System::shutdown() for that use case**.
-<<<<<<< HEAD
-    pub async fn shutdown_after_backtest(self) -> Result<(Engine, Engine::Audit), JoinError>
-=======
     pub async fn shutdown_after_backtest(
         self,
     ) -> Result<(Engine, ShutdownAudit<Event, Engine::Output>), JoinError>
->>>>>>> 0b3f146e
     where
         Event: From<Shutdown>,
     {
@@ -115,11 +107,44 @@
                     account_to_engine,
                 },
             feed_tx,
-<<<<<<< HEAD
+            audit_rx: _,
+        } = self;
+
+        // Wait for MarketStream to finish forwarding to Engine before initiating Shutdown
+        market_to_engine.await?;
+
+        feed_tx
+            .send(Shutdown)
+            .expect("Engine cannot drop Feed receiver");
+        drop(feed_tx);
+
+        let (engine, shutdown_audit) = engine.await?;
+
+        account_to_engine.abort();
+        execution.shutdown().await?;
+
+        Ok((engine, shutdown_audit))
+    }
+
+    /// Shutdown a backtesting `System` gracefully after the `Stream` of `MarketStreamEvent`s has
+    /// ended.
+    ///
+    /// **Note that for live & paper-trading this market stream will never end, so use
+    /// System::shutdown() for that use case**.
+    pub async fn shutdown_after_backtest(self) -> Result<(Engine, Engine::Audit), JoinError>
+    where
+        Event: From<Shutdown>,
+    {
+        let Self {
+            engine,
+            handles:
+                SystemAuxillaryHandles {
+                    mut execution,
+                    market_to_engine,
+                    account_to_engine,
+                },
+            feed_tx,
             audit: _,
-=======
-            audit_rx: _,
->>>>>>> 0b3f146e
         } = self;
 
         // Wait for MarketStream to finish forwarding to Engine before initiating Shutdown
