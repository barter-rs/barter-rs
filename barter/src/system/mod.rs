/// Top-level trading system architecture for composing trading engines with execution components.
///
/// This module provides an architecture for building and running trading systems composed of the
/// `Engine` processor core and various execution components. The system framework abstracts away the
/// low-level concurrency and communication mechanisms, allowing users to focus on implementing
/// trading strategies.
use crate::{
    engine::{
        Processor,
        audit::{AuditTick, Auditor, context::EngineContext},
        command::Command,
        state::{instrument::filter::InstrumentFilter, trading::TradingState},
    },
    execution::builder::ExecutionHandles,
    shutdown::{AsyncShutdown, Shutdown},
};
use barter_execution::order::request::{OrderRequestCancel, OrderRequestOpen};
use barter_integration::{
    channel::{Tx, UnboundedRx, UnboundedTx},
    collection::one_or_many::OneOrMany,
    snapshot::SnapUpdates,
};
use std::fmt::Debug;
use tokio::task::{JoinError, JoinHandle};

/// Provides a `SystemBuilder` for constructing a Barter trading system, and associated types.
pub mod builder;

/// Provides a convenient `SystemConfig` used for defining a Barter trading system.
pub mod config;

/// Initialised and running Barter trading system.
///
/// Contains handles for the `Engine` and all auxillary system tasks.
///
/// It provides methods for interacting with the system, such as sending `Engine` [`Command`]s,
/// managing [`TradingState`], and shutting down gracefully.
#[allow(missing_debug_implementations)]
pub struct System<Engine, Event>
where
    Engine: Processor<Event> + Auditor<Engine::Audit, Context = EngineContext>,
{
    /// Task handle for the running `Engine`.
<<<<<<< HEAD
    pub engine: JoinHandle<(Engine, Engine::Audit)>,
=======
    pub engine: JoinHandle<(Engine, ShutdownAudit<Event, Engine::Output>)>,
>>>>>>> d32ec632

    /// Handles to auxiliary system components (execution components, event forwarding, etc.).
    pub handles: SystemAuxillaryHandles,

    /// Transmitter for sending events to the `Engine`.
    pub feed_tx: UnboundedTx<Event>,

    /// Optional audit snapshot with updates (present when audit sending is enabled).
    pub audit:
        Option<SnapUpdates<AuditTick<Engine::Snapshot>, UnboundedRx<AuditTick<Engine::Audit>>>>,
}

impl<Engine, Event> System<Engine, Event>
where
    Engine: Processor<Event> + Auditor<Engine::Audit, Context = EngineContext>,
    Event: Debug + Clone + Send,
{
    /// Shutdown the `System` gracefully.
    pub async fn shutdown(mut self) -> Result<(Engine, Engine::Audit), JoinError>
    where
        Event: From<Shutdown>,
    {
        self.send(Shutdown);

        let (engine, shutdown_audit) = self.engine.await?;

        self.handles.shutdown().await?;

        Ok((engine, shutdown_audit))
    }

    /// Shutdown the `System` ungracefully.
    pub async fn abort(self) -> Result<(Engine, Engine::Audit), JoinError>
    where
        Event: From<Shutdown>,
    {
        self.send(Shutdown);

        let (engine, shutdown_audit) = self.engine.await?;

        self.handles.abort();

        Ok((engine, shutdown_audit))
    }

    /// Shutdown a backtesting `System` gracefully after the `Stream` of `MarketStreamEvent`s has
    /// ended.
    ///
    /// **Note that for live & paper-trading this market stream will never end, so use
    /// System::shutdown() for that use case**.
<<<<<<< HEAD
    pub async fn shutdown_after_backtest(self) -> Result<(Engine, Engine::Audit), JoinError>
=======
    pub async fn shutdown_after_backtest(
        self,
    ) -> Result<(Engine, ShutdownAudit<Event, Engine::Output>), JoinError>
>>>>>>> d32ec632
    where
        Event: From<Shutdown>,
    {
        let Self {
            engine,
            handles:
                SystemAuxillaryHandles {
                    mut execution,
                    market_to_engine,
                    account_to_engine,
                },
            feed_tx,
<<<<<<< HEAD
            audit: _,
=======
            audit_rx: _,
>>>>>>> d32ec632
        } = self;

        // Wait for MarketStream to finish forwarding to Engine before initiating Shutdown
        market_to_engine.await?;

        feed_tx
            .send(Shutdown)
            .expect("Engine cannot drop Feed receiver");
        drop(feed_tx);

        let (engine, shutdown_audit) = engine.await?;

        account_to_engine.abort();
        execution.shutdown().await?;

        Ok((engine, shutdown_audit))
    }

    /// Send [`OrderRequestCancel`]s to the `Engine` for execution.
    pub fn send_cancel_requests(&self, requests: OneOrMany<OrderRequestCancel>)
    where
        Event: From<Command>,
    {
        self.send(Command::SendCancelRequests(requests))
    }

    /// Send [`OrderRequestOpen`]s to the `Engine` for execution.
    pub fn send_open_requests(&self, requests: OneOrMany<OrderRequestOpen>)
    where
        Event: From<Command>,
    {
        self.send(Command::SendOpenRequests(requests))
    }

    /// Instruct the `Engine` to close open positions.
    ///
    /// Use the `InstrumentFilter` to configure which positions are closed.
    pub fn close_positions(&self, filter: InstrumentFilter)
    where
        Event: From<Command>,
    {
        self.send(Command::ClosePositions(filter))
    }

    /// Instruct the `Engine` to cancel open orders.
    ///
    /// Use the `InstrumentFilter` to configure which orders are cancelled.
    pub fn cancel_orders(&self, filter: InstrumentFilter)
    where
        Event: From<Command>,
    {
        self.send(Command::CancelOrders(filter))
    }

    /// Update the algorithmic `TradingState` of the `Engine`.
    pub fn trading_state(&self, trading_state: TradingState)
    where
        Event: From<TradingState>,
    {
        self.send(trading_state)
    }

    /// Take ownership of the audit snapshot with updates component if present.
    ///
    /// Note that by this will not be present if the `System` was built in
    /// [`AuditMode::Disabled`] (default).
    pub fn take_audit(
        &mut self,
    ) -> Option<SnapUpdates<AuditTick<Engine::Snapshot>, UnboundedRx<AuditTick<Engine::Audit>>>>
    {
        self.audit.take()
    }

    /// Send an `Event` to the `Engine`.
    fn send<T>(&self, event: T)
    where
        T: Into<Event>,
    {
        self.feed_tx
            .send(event)
            .expect("Engine cannot drop Feed receiver")
    }
}

/// Collection of task handles for auxiliary system components that support the `Engine`.
///
/// Used by the [`System`] to shut down auxillary components.
#[allow(missing_debug_implementations)]
pub struct SystemAuxillaryHandles {
    /// Handles for running execution components.
    pub execution: ExecutionHandles,

    /// Task that forwards market events to the engine.
    pub market_to_engine: JoinHandle<()>,

    /// Task that forwards account events to the engine.
    pub account_to_engine: JoinHandle<()>,
}

impl AsyncShutdown for SystemAuxillaryHandles {
    type Result = Result<(), JoinError>;

    async fn shutdown(&mut self) -> Self::Result {
        // Event -> Engine tasks do not need graceful shutdown, so abort
        self.market_to_engine.abort();
        self.account_to_engine.abort();

        // Await execution components shutdowns concurrently
        self.execution.shutdown().await
    }
}

impl SystemAuxillaryHandles {
    pub fn abort(self) {
        self.execution
            .into_iter()
            .chain(std::iter::once(self.market_to_engine))
            .chain(std::iter::once(self.account_to_engine))
            .for_each(|handle| handle.abort());
    }
}<|MERGE_RESOLUTION|>--- conflicted
+++ resolved
@@ -41,11 +41,7 @@
     Engine: Processor<Event> + Auditor<Engine::Audit, Context = EngineContext>,
 {
     /// Task handle for the running `Engine`.
-<<<<<<< HEAD
-    pub engine: JoinHandle<(Engine, Engine::Audit)>,
-=======
     pub engine: JoinHandle<(Engine, ShutdownAudit<Event, Engine::Output>)>,
->>>>>>> d32ec632
 
     /// Handles to auxiliary system components (execution components, event forwarding, etc.).
     pub handles: SystemAuxillaryHandles,
@@ -96,13 +92,9 @@
     ///
     /// **Note that for live & paper-trading this market stream will never end, so use
     /// System::shutdown() for that use case**.
-<<<<<<< HEAD
-    pub async fn shutdown_after_backtest(self) -> Result<(Engine, Engine::Audit), JoinError>
-=======
     pub async fn shutdown_after_backtest(
         self,
     ) -> Result<(Engine, ShutdownAudit<Event, Engine::Output>), JoinError>
->>>>>>> d32ec632
     where
         Event: From<Shutdown>,
     {
@@ -115,11 +107,7 @@
                     account_to_engine,
                 },
             feed_tx,
-<<<<<<< HEAD
-            audit: _,
-=======
             audit_rx: _,
->>>>>>> d32ec632
         } = self;
 
         // Wait for MarketStream to finish forwarding to Engine before initiating Shutdown
