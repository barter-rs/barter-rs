--- conflicted
+++ resolved
@@ -66,11 +66,7 @@
     Liquid,
     Gateio,
     Mexc,
-<<<<<<< HEAD
     Gateio,
-=======
-    GateIo,
->>>>>>> 316ae9de
     Okx,
     Poloniex,
     Hyperliquid,
@@ -114,11 +110,7 @@
             ExchangeId::Liquid => "liquid",
             ExchangeId::Gateio => "gateio",
             ExchangeId::Mexc => "mexc",
-<<<<<<< HEAD
             ExchangeId::Gateio => "gateio",
-=======
-            ExchangeId::GateIo => "gate_io",
->>>>>>> 316ae9de
             ExchangeId::Okx => "okx",
             ExchangeId::Poloniex => "poloniex",
             ExchangeId::Hyperliquid => "hyperliquid",
