--- conflicted
+++ resolved
@@ -41,10 +41,10 @@
 /// `TradingState` gets set to `TradingState::Disabled`.
 pub mod on_trading_disabled;
 
-<<<<<<< HEAD
+
 /// Advanced execution algorithms such as TWAP/VWAP slicing and always maker.
 pub mod advanced_orders;
-=======
+[
 /// Strategy trait combining the core strategy interfaces.
 pub mod framework;
 
@@ -53,7 +53,7 @@
 
 /// Loadable strategy configuration.
 pub mod config;
->>>>>>> 1e6ca76b
+[
 
 /// Naive implementation of all strategy interfaces.
 ///
