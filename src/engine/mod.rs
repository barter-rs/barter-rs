/// Barter Engine module specific errors.
pub mod error;

/// Contains the trading event loop for a Trader capable of trading a single market pair. A Trader
/// has it's own Data handler, Strategy & Execution handler, as well as shared access to a global
/// Portfolio instance.
pub mod trader;

use crate::Market;
use crate::event::{Event, MessageTransmitter};
use crate::engine::error::EngineError;
use crate::engine::trader::Trader;
use crate::data::handler::{Continuer, MarketGenerator};
use crate::strategy::SignalGenerator;
use crate::portfolio::position::Position;
use crate::portfolio::repository::{PositionHandler, StatisticHandler};
use crate::portfolio::{FillUpdater, MarketUpdater, OrderGenerator};
use crate::statistic::summary;
use crate::statistic::summary::{PositionSummariser, TableBuilder};
use crate::execution::ExecutionClient;
use serde::Serialize;
use std::collections::HashMap;
use std::fmt::Debug;
<<<<<<< HEAD
use std::sync::{Arc, Mutex};
use tokio::sync::{broadcast, oneshot};
use tracing::{info, warn};
=======
use std::sync::Arc;
use std::thread;
use parking_lot::Mutex;
use prettytable::Table;
use tokio::sync::{mpsc, oneshot};
use tracing::{error, info, warn};
>>>>>>> e703141a
use uuid::Uuid;

/// Commands that can be actioned by an [`Engine`] and it's associated [`Trader`]s.
#[derive(Debug)]
pub enum Command {
    /// Fetches all the [`Engine`]'s open [`Position`]s and sends them on the provided
    /// `oneshot::Sender`. Involves the [`Engine`] only.
    FetchOpenPositions(oneshot::Sender<Result<Vec<Position>, EngineError>>),

    /// Terminate every running [`Trader`] associated with this [`Engine`]. Involves all [`Trader`]s.
    Terminate(String),

    /// Exit every open [`Position`] associated with this [`Engine`]. Involves all [`Trader`]s.
    ExitAllPositions,

    /// Exit a [`Position`]. Uses the [`Market`] provided to route this [`Command`] to the relevant
    /// [`Trader`] instance. Involves one [`Trader`].
    ExitPosition(Market),
}

/// Lego components for constructing an [`Engine`] via the new() constructor method.
#[derive(Debug)]
pub struct EngineLego<EventTx, Statistic, Portfolio, Data, Strategy, Execution>
where
    EventTx: MessageTransmitter<Event> + Send,
    Statistic: Serialize + Send,
    Portfolio: MarketUpdater + OrderGenerator + FillUpdater + Send,
    Data: Continuer + MarketGenerator + Send,
    Strategy: SignalGenerator + Send,
    Execution: ExecutionClient + Send,
{
    /// Unique identifier for an [`Engine`] in Uuid v4 format. Used as a unique identifier seed for
    /// the Portfolio, Trader & Positions associated with this [`Engine`].
    pub engine_id: Uuid,
    /// mpsc::Receiver for receiving [`Command`]s from a remote source.
    pub command_rx: mpsc::Receiver<Command>,
    /// Shared-access to a global Portfolio instance.
    pub portfolio: Arc<Mutex<Portfolio>>,
    /// Collection of [`Trader`] instances that can concurrently trade a market pair on it's own thread.
    pub traders: Vec<Trader<EventTx, Statistic, Portfolio, Data, Strategy, Execution>>,
    /// `HashMap` containing a [`Command`] transmitter for every [`Trader`] associated with this
    /// [`Engine`].
    pub trader_command_txs: HashMap<Market, mpsc::Sender<Command>>,
    /// Uses trading session's exited [`Position`]s to calculate an average statistical summary
    /// across all [`Market`]s traded.
    pub statistics_summary: Statistic
}

/// Multi-threaded Trading Engine capable of trading with an arbitrary number of [`Trader`] market
/// pairs. Each [`Trader`] operates on it's own thread and has it's own Data Handler, Strategy &
/// Execution Handler, as well as shared access to a global Portfolio instance. A graceful remote
/// shutdown is made possible by sending a [`Message`] to the Engine's broadcast::Receiver
/// termination_rx.
#[derive(Debug)]
pub struct Engine<EventTx, Statistic, Portfolio, Data, Strategy, Execution>
where
    EventTx: MessageTransmitter<Event>,
    Statistic: PositionSummariser + Serialize + Send,
    Portfolio: PositionHandler
        + StatisticHandler<Statistic>
        + MarketUpdater
        + OrderGenerator
        + FillUpdater
        + Send
        + 'static,
    Data: Continuer + MarketGenerator + Send + 'static,
    Strategy: SignalGenerator + Send,
    Execution: ExecutionClient + Send,
{
    /// Unique identifier for an [`Engine`] in Uuid v4 format. Used as a unique identifier seed for
    /// the Portfolio, Trader & Positions associated with this [`Engine`].
    engine_id: Uuid,
    /// mpsc::Receiver for receiving [`Command`]s from a remote source.
    command_rx: mpsc::Receiver<Command>,
    /// Shared-access to a global Portfolio instance that implements [`MarketUpdater`],
    /// [`OrderGenerator`] & [`FillUpdater`].
    portfolio: Arc<Mutex<Portfolio>>,
    /// Collection of [`Trader`] instances that can concurrently trade a market pair on it's own thread.
    traders: Vec<Trader<EventTx, Statistic, Portfolio, Data, Strategy, Execution>>,
    /// `HashMap` containing a [`Command`] transmitter for every [`Trader`] associated with this
    /// [`Engine`].
    trader_command_txs: HashMap<Market, mpsc::Sender<Command>>,
    /// Uses trading session's exited [`Position`]s to calculate an average statistical summary
    /// across all [`Market`]s traded.
    statistics_summary: Statistic

}

impl<EventTx, Statistic, Portfolio, Data, Strategy, Execution>
    Engine<EventTx, Statistic, Portfolio, Data, Strategy, Execution>
where
    EventTx: MessageTransmitter<Event> + Send + 'static,
    Statistic: PositionSummariser + TableBuilder + Serialize + Send + 'static,
    Portfolio: PositionHandler
        + StatisticHandler<Statistic>
        + MarketUpdater
        + OrderGenerator
        + FillUpdater
        + Send
        + 'static,
    Data: Continuer + MarketGenerator + Send,
    Strategy: SignalGenerator + Send + 'static,
    Execution: ExecutionClient + Send + 'static,
{
    /// Constructs a new trading [`Engine`] instance using the provided [`EngineLego`].
    pub fn new(lego: EngineLego<EventTx, Statistic, Portfolio, Data, Strategy, Execution>) -> Self {
        info!(
            engine_id = &*format!("{}", lego.engine_id),
            "constructed new Engine instance"
        );
        Self {
            engine_id: lego.engine_id,
            command_rx: lego.command_rx,
            portfolio: lego.portfolio,
            traders: lego.traders,
            trader_command_txs: lego.trader_command_txs,
            statistics_summary: lego.statistics_summary
        }
    }

    /// Builder to construct [`Engine`] instances.
    pub fn builder() -> EngineBuilder<EventTx, Statistic, Portfolio, Data, Strategy, Execution> {
        EngineBuilder::new()
    }

    /// Run the trading [`Engine`]. Spawns a thread for each [`Trader`] to run on. Asynchronously
    /// receives [`Command`]s via the `command_rx` and actions them
    /// (eg/ terminate_traders, fetch_open_positions). If all of the [`Trader`]s stop organically
    /// (eg/ due to a finished [`MarketEvent`] feed), the [`Engine`] terminates & prints a summary
    /// for the trading session.
    pub async fn run(mut self) {
<<<<<<< HEAD
        // Run each Trader instance on it's own Tokio task
        let traders_finished = futures::future::join_all(
            self
                .traders
                .into_iter()
                .map(|trader| tokio::spawn(async { trader.run() }))
        );

        // Await remote TerminationMessage command or for all Traders to stop organically
        tokio::select! {
            // Traders finish organically
            _ = traders_finished => {},

            // Engine TerminationMessage received, propagate command to every Trader instance
            termination_rx_result = self.termination_rx => {
                let termination_message = match termination_rx_result {
                    Ok(message) => message,
                    Err(_) => {
                        let message = "Remote termination sender dropped - terminating Engine";
                        warn!("{}", message);
                        message.to_owned()
                    }
                };

                if let Err(err) = self.traders_termination_tx.send(termination_message) {
                    warn!(
                        "Error occurred while propagating TerminationMessage to Trader instances: {}",
                        err
                    );
=======
        // Run Traders on threads & send notification when they have stopped organically
        let mut notify_traders_stopped = self.run_traders().await;

        loop {
            // Action received commands from remote, or wait for all Traders to stop organically
            tokio::select! {
                _ = notify_traders_stopped.recv() => {
                    break;
                },

                command = self.command_rx.recv() => {
                    if let Some(command) = command {
                        match command {
                            Command::FetchOpenPositions(positions_tx) => {
                                self.fetch_open_positions(positions_tx).await;
                            },
                            Command::Terminate(message) => {
                                self.terminate_traders(message).await;
                                break;
                            },
                            Command::ExitPosition(market) => {
                                self.exit_position(market).await;
                            },
                            Command::ExitAllPositions => {
                                self.exit_all_positions().await;
                            },
                        }
                    } else {
                        // Terminate traders due to dropped receiver
                        break;
                    }
                }
            }
        }

        // Print Trading Session Summary
        self.generate_session_summary()
            .printstd();
    }

    /// Runs each [`Trader`] it's own thread. Sends a message on the returned `mpsc::Receiver<bool>`
    /// if all the [`Trader`]s have stopped organically (eg/ due to a finished [`MarketEvent`] feed).
    async fn run_traders(&mut self) -> mpsc::Receiver<bool> {
        // Extract Traders out of the Engine so we can move them into threads
        let traders = std::mem::take(&mut self.traders);

        // Run each Trader instance on it's own thread
        let mut thread_handles = Vec::with_capacity(traders.len());
        for trader in traders.into_iter() {
            let handle = thread::spawn(move || trader.run());
            thread_handles.push(handle);
        }

        // Create channel to notify the Engine when the Traders have stopped organically
        let (notify_tx, notify_rx) = mpsc::channel(1);

        // Create Task that notifies Engine when the Traders have stopped organically
        tokio::spawn(async move {
            for handle in thread_handles {
                if let Err(err) = handle.join() {
                    error!(
                        error = &*format!("{:?}", err),
                        "Trader thread has panicked during execution",
                    )
>>>>>>> e703141a
                }
            }

<<<<<<< HEAD
        // Unlock Portfolio Mutex to access backtest information
        let mut portfolio = match self.portfolio.lock() {
            Ok(portfolio) => portfolio,
            Err(err) => {
                warn!("Mutex poisoned with error: {}", err);
                err.into_inner()
=======
            let _ = notify_tx.send(true).await;
        });

        notify_rx
    }

    /// Fetches all the [`Engine`]'s open [`Position`]s and sends them on the provided
    /// `oneshot::Sender`.
    async fn fetch_open_positions(
        &self,
        positions_tx: oneshot::Sender<Result<Vec<Position>, EngineError>>,
    ) {
        let open_positions = self
            .portfolio
            .lock()
            .get_open_positions(self.engine_id, self.trader_command_txs.keys())
            .map_err(EngineError::RepositoryInteractionError);

        if positions_tx.send(open_positions).is_err() {
            warn!(
                why = "oneshot receiver dropped",
                "cannot action Command::FetchOpenPositions"
            );
        }
    }

    /// Terminate every running [`Trader`] associated with this [`Engine`].
    async fn terminate_traders(&self, message: String) {
        // Firstly, exit all Positions
        self.exit_all_positions().await;
        tokio::time::sleep(std::time::Duration::from_secs(1)).await;

        // Distribute Command::Terminate to all the Engine's Traders
        for (market, command_tx) in self.trader_command_txs.iter() {
            if command_tx
                .send(Command::Terminate(message.clone()))
                .await
                .is_err()
            {
                error!(
                    market = &*format!("{:?}", market),
                    why = "dropped receiver",
                    "failed to send Command::Terminate to Trader command_rx"
                );
>>>>>>> e703141a
            }
        }
    }

    /// Exit every open [`Position`] associated with this [`Engine`].
    async fn exit_all_positions(&self) {
        for (market, command_tx) in self.trader_command_txs.iter() {
            if command_tx
                .send(Command::ExitPosition(market.clone()))
                .await
                .is_err()
            {
                error!(
                    market = &*format!("{:?}", market),
                    why = "dropped receiver",
                    "failed to send Command::Terminate to Trader command_rx"
                );
            }
        }
    }

    /// Exit a [`Position`]. Uses the [`Market`] provided to route this [`Command`] to the relevant
    /// [`Trader`] instance.
    async fn exit_position(&self, market: Market) {
        if let Some((market_ref, command_tx)) = self.trader_command_txs.get_key_value(&market) {
            if command_tx
                .send(Command::ExitPosition(market))
                .await
                .is_err()
            {
                error!(
                    market = &*format!("{:?}", market_ref),
                    why = "dropped receiver",
                    "failed to send Command::Terminate to Trader command_rx"
                );
            }
        } else {
            warn!(
                market = &*format!("{:?}", market),
                why = "Engine has no trader_command_tx associated with provided Market",
                "failed to exit Position"
            );
        }
    }

    /// Generate a trading session summary. Uses the Portfolio's statistics per [`Market`] in
    /// combination with the average statistics across all [`Market`]s traded.
    fn generate_session_summary(mut self) -> Table {
        // Fetch statistics for each Market
        let stats_per_market = self
            .trader_command_txs
            .into_keys()
            .filter_map(|market| {
                match self.portfolio.lock().get_statistics(&market.market_id()) {
                    Ok(statistics) => {
                        let market_id = format!("{} | {}", market.exchange, market.symbol);
                        Some((market_id, statistics))
                    },
                    Err(err) => {
                        error!(
                            error = &*format!("{:?}", err),
                            market = &*format!("{:?}", market),
                            "failed to get Market statistics when generating trading session summary"
                        );
                        None
                    }
                }
            });

        // Generate average statistics across all markets using session's exited Positions
        self.portfolio
            .lock()
            .get_exited_positions(self.engine_id)
            .map(|exited_positions| {
                self.statistics_summary.generate_summary(&exited_positions);
            })
            .unwrap_or_else(|err| {
                warn!(
                    error = &*format!("{:?}", err),
                    why = "failed to get exited Positions from Portfolio's repository",
                    "failed to generate Statistics summary for trading session"
                );
            });

        // Combine Total & Per-Market Statistics Into Table
        summary::combine(
            stats_per_market.chain([("Total".to_owned(), self.statistics_summary)])
        )
    }
}

/// Builder to construct [`Engine`] instances.
#[derive(Debug, Default)]
pub struct EngineBuilder<EventTx, Statistic, Portfolio, Data, Strategy, Execution>
where
    EventTx: MessageTransmitter<Event>,
    Statistic: Serialize + Send,
    Portfolio: MarketUpdater + OrderGenerator + FillUpdater + Send,
    Data: Continuer + MarketGenerator + Send,
    Strategy: SignalGenerator + Send,
    Execution: ExecutionClient + Send,
{
    engine_id: Option<Uuid>,
    command_rx: Option<mpsc::Receiver<Command>>,
    portfolio: Option<Arc<Mutex<Portfolio>>>,
    traders: Option<Vec<Trader<EventTx, Statistic, Portfolio, Data, Strategy, Execution>>>,
    trader_command_txs: Option<HashMap<Market, mpsc::Sender<Command>>>,
    statistics_summary: Option<Statistic>,
}

impl<EventTx, Statistic, Portfolio, Data, Strategy, Execution>
    EngineBuilder<EventTx, Statistic, Portfolio, Data, Strategy, Execution>
where
    EventTx: MessageTransmitter<Event>,
    Statistic: PositionSummariser + Serialize + Send,
    Portfolio: PositionHandler
        + StatisticHandler<Statistic>
        + MarketUpdater
        + OrderGenerator
        + FillUpdater
        + Send,
    Data: Continuer + MarketGenerator + Send,
    Strategy: SignalGenerator + Send,
    Execution: ExecutionClient + Send,
{
    fn new() -> Self {
        Self {
            engine_id: None,
            command_rx: None,
            portfolio: None,
            traders: None,
            trader_command_txs: None,
            statistics_summary: None,
        }
    }

    pub fn engine_id(self, value: Uuid) -> Self {
        Self {
            engine_id: Some(value),
            ..self
        }
    }

    pub fn command_rx(self, value: mpsc::Receiver<Command>) -> Self {
        Self {
            command_rx: Some(value),
            ..self
        }
    }

    pub fn portfolio(self, value: Arc<Mutex<Portfolio>>) -> Self {
        Self {
            portfolio: Some(value),
            ..self
        }
    }

    pub fn traders(
        self,
        value: Vec<Trader<EventTx, Statistic, Portfolio, Data, Strategy, Execution>>,
    ) -> Self {
        Self {
            traders: Some(value),
            ..self
        }
    }

    pub fn trader_command_txs(self, value: HashMap<Market, mpsc::Sender<Command>>) -> Self {
        Self {
            trader_command_txs: Some(value),
            ..self
        }
    }

    pub fn statistics_summary(self, value: Statistic) -> Self {
        Self {
            statistics_summary: Some(value),
            ..self
        }
    }

    pub fn build(
        self,
    ) -> Result<Engine<EventTx, Statistic, Portfolio, Data, Strategy, Execution>, EngineError> {
        Ok(Engine {
            engine_id: self.engine_id.ok_or(EngineError::BuilderIncomplete)?,
            command_rx: self.command_rx.ok_or(EngineError::BuilderIncomplete)?,
            portfolio: self.portfolio.ok_or(EngineError::BuilderIncomplete)?,
            traders: self.traders.ok_or(EngineError::BuilderIncomplete)?,
            trader_command_txs: self.trader_command_txs.ok_or(EngineError::BuilderIncomplete)?,
            statistics_summary: self.statistics_summary.ok_or(EngineError::BuilderIncomplete)?,
        })
    }
}<|MERGE_RESOLUTION|>--- conflicted
+++ resolved
@@ -21,18 +21,12 @@
 use serde::Serialize;
 use std::collections::HashMap;
 use std::fmt::Debug;
-<<<<<<< HEAD
-use std::sync::{Arc, Mutex};
-use tokio::sync::{broadcast, oneshot};
-use tracing::{info, warn};
-=======
 use std::sync::Arc;
 use std::thread;
 use parking_lot::Mutex;
 use prettytable::Table;
 use tokio::sync::{mpsc, oneshot};
 use tracing::{error, info, warn};
->>>>>>> e703141a
 use uuid::Uuid;
 
 /// Commands that can be actioned by an [`Engine`] and it's associated [`Trader`]s.
@@ -164,37 +158,6 @@
     /// (eg/ due to a finished [`MarketEvent`] feed), the [`Engine`] terminates & prints a summary
     /// for the trading session.
     pub async fn run(mut self) {
-<<<<<<< HEAD
-        // Run each Trader instance on it's own Tokio task
-        let traders_finished = futures::future::join_all(
-            self
-                .traders
-                .into_iter()
-                .map(|trader| tokio::spawn(async { trader.run() }))
-        );
-
-        // Await remote TerminationMessage command or for all Traders to stop organically
-        tokio::select! {
-            // Traders finish organically
-            _ = traders_finished => {},
-
-            // Engine TerminationMessage received, propagate command to every Trader instance
-            termination_rx_result = self.termination_rx => {
-                let termination_message = match termination_rx_result {
-                    Ok(message) => message,
-                    Err(_) => {
-                        let message = "Remote termination sender dropped - terminating Engine";
-                        warn!("{}", message);
-                        message.to_owned()
-                    }
-                };
-
-                if let Err(err) = self.traders_termination_tx.send(termination_message) {
-                    warn!(
-                        "Error occurred while propagating TerminationMessage to Trader instances: {}",
-                        err
-                    );
-=======
         // Run Traders on threads & send notification when they have stopped organically
         let mut notify_traders_stopped = self.run_traders().await;
 
@@ -259,18 +222,9 @@
                         error = &*format!("{:?}", err),
                         "Trader thread has panicked during execution",
                     )
->>>>>>> e703141a
                 }
             }
 
-<<<<<<< HEAD
-        // Unlock Portfolio Mutex to access backtest information
-        let mut portfolio = match self.portfolio.lock() {
-            Ok(portfolio) => portfolio,
-            Err(err) => {
-                warn!("Mutex poisoned with error: {}", err);
-                err.into_inner()
-=======
             let _ = notify_tx.send(true).await;
         });
 
@@ -315,7 +269,6 @@
                     why = "dropped receiver",
                     "failed to send Command::Terminate to Trader command_rx"
                 );
->>>>>>> e703141a
             }
         }
     }
